--- conflicted
+++ resolved
@@ -19,11 +19,7 @@
             warnings.warn("Received error task. This likely means that too many tasks are being requested.")
         self.task = new_task
         self._turn = 0
-<<<<<<< HEAD
-        return 0.5, {"content": "reset", "task": self.task}
-=======
         return (self._turn, None), {"content": "reset", "task": self.task}
->>>>>>> bcfcdac2
 
     def step(self, action):
         self._turn += 1
