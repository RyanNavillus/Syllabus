--- conflicted
+++ resolved
@@ -1,8 +1,12 @@
 import warnings
+from copy import copy
+
 import gymnasium as gym
-from syllabus.core import TaskEnv, PettingZooTaskEnv
+
+from syllabus.core import PettingZooTaskEnv, TaskEnv
 from syllabus.task_space import TaskSpace
-from copy import copy
+from syllabus.core import PettingZooTaskEnv, TaskEnv
+from syllabus.task_space import TaskSpace
 
 
 class SyncTestEnv(TaskEnv):
@@ -10,22 +14,25 @@
         super().__init__()
         self.num_steps = num_steps
         self.action_space = gym.spaces.Discrete(2)
-        self.observation_space = gym.spaces.Tuple((gym.spaces.Discrete(self.num_steps), gym.spaces.Discrete(2)))
-        self.task_space = TaskSpace(gym.spaces.Discrete(num_episodes + 1), ["error task"] + [f"task {i+1}" for i in range(num_episodes)])
+        self.observation_space = gym.spaces.Tuple(
+            (gym.spaces.Discrete(self.num_steps), gym.spaces.Discrete(2))
+        )
+        self.task_space = TaskSpace(
+            gym.spaces.Discrete(num_episodes + 1),
+            ["error task"] + [f"task {i+1}" for i in range(num_episodes)],
+        )
         self.task = "error_task"
 
     def reset(self, new_task=None):
         if new_task == "error task":
-            warnings.warn("Received error task. This likely means that too many tasks are being requested.")
+            warnings.warn(
+                "Received error task. This likely means that too many tasks are being requested."
+            )
         if new_task is None:
             warnings.warn("No task provided. Resetting to error task.")
         self.task = new_task
         self._turn = 0
-<<<<<<< HEAD
-        return 0.5, {"content": "reset", "task": self.task}
-=======
         return (self._turn, None), {"content": "reset", "task": self.task}
->>>>>>> 63dc8f62
 
     def step(self, action):
         self._turn += 1
@@ -34,7 +41,10 @@
         rew = 1
         term = self._turn >= self.num_steps
         trunc = False
-        info = {"content": "step", "task_completion": self._task_completion(obs, rew, term, trunc, {})}
+        info = {
+            "content": "step",
+            "task_completion": self._task_completion(obs, rew, term, trunc, {}),
+        }
         return obs, rew, term, trunc, info
 
 
@@ -43,16 +53,29 @@
         super().__init__()
         self.num_steps = num_steps
         self.possible_agents = ["agent1", "agent2"]
-        self.action_spaces = {agent: gym.spaces.Discrete(2) for agent in self.possible_agents}
-        self.observation_spaces = {agent: gym.spaces.Tuple((gym.spaces.Discrete(self.num_steps), gym.spaces.Discrete(2)))
-                                  for agent in self.possible_agents}
-        self.task_space = TaskSpace(gym.spaces.Discrete(num_episodes + 1), ["error task"] + [f"task {i+1}" for i in range(num_episodes)])
+        self.action_spaces = {
+            agent: gym.spaces.Discrete(2) for agent in self.possible_agents
+        }
+        self.observation_spaces = {
+            agent: gym.spaces.Tuple(
+                (gym.spaces.Discrete(self.num_steps), gym.spaces.Discrete(2))
+            )
+            for agent in self.possible_agents
+        }
+        self.task_space = TaskSpace(
+            gym.spaces.Discrete(num_episodes + 1),
+            ["error task"] + [f"task {i+1}" for i in range(num_episodes)],
+        )
         self.task = "error_task"
 
     def reset(self, new_task=None):
         self.agents = copy(self.possible_agents)
         if new_task == "error task":
-            print(ValueError("Received error task. This likely means that too many tasks are being requested."))
+            print(
+                ValueError(
+                    "Received error task. This likely means that too many tasks are being requested."
+                )
+            )
         self.task = new_task
         self._turn = 0
         obs = {agent: 0.5 for agent in self.agents}
@@ -62,12 +85,22 @@
     def step(self, action):
         self._turn += 1
 
-        obs = {agent: self.observation((self._turn, action[agent])) for agent in self.agents}
+        obs = {
+            agent: self.observation((self._turn, action[agent]))
+            for agent in self.agents
+        }
         rew = {agent: 1 for agent in self.agents}
         term = {agent: self._turn >= self.num_steps for agent in self.agents}
         trunc = {agent: False for agent in self.agents}
-        info = {agent: {"content": "step", "task_completion": self._task_completion(obs, rew, all(term.values()), all(trunc.values()), {})}
-                for agent in self.agents}
+        info = {
+            agent: {
+                "content": "step",
+                "task_completion": self._task_completion(
+                    obs, rew, all(term.values()), all(trunc.values()), {}
+                ),
+            }
+            for agent in self.agents
+        }
         if all(term.values()) or all(trunc.values()):
             self.agents = []
         return obs, rew, term, trunc, info