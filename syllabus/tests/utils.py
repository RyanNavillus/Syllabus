import time
import warnings
from multiprocessing import Process

import gym as openai_gym
import gymnasium as gym
import numpy as np
import ray
<<<<<<< HEAD
from pettingzoo.utils.env import ParallelEnv
=======
import torch
from shimmy.openai_gym_compatibility import GymV21CompatibilityV0
>>>>>>> bcfcdac2

from syllabus.core import MultiProcessingSyncWrapper, PettingZooMultiProcessingSyncWrapper, RaySyncWrapper, PettingZooRaySyncWrapper, ReinitTaskWrapper
from syllabus.examples.task_wrappers.cartpole_task_wrapper import CartPoleTaskWrapper
from syllabus.task_space import TaskSpace
from syllabus.tests import SyncTestEnv, PettingZooSyncTestEnv


def evaluate_random_policy(make_env, num_episodes=100, seeds=None):
    env = make_env()
    if isinstance(env, ParallelEnv):
        return evaluate_random_policy_pettingzoo(make_env, seeds=seeds, num_episodes=num_episodes)
    else:
        return evaluate_random_policy_gymnasium(make_env, seeds=seeds, num_episodes=num_episodes)


def evaluate_random_policy_gymnasium(make_env, num_episodes=100, seeds=None):
    env = make_env(seed=seeds[0] if seeds else None)

    # Seed environment
    env.action_space.seed(0)
    env.observation_space.seed(0)

    episode_returns = []

    for i in range(num_episodes):
        episode_return = 0
        if seeds:
            _ = env.reset(new_task=seeds[i])
            env.action_space.seed(0)
            env.observation_space.seed(0)
        else:
            _ = env.reset()
        term = trunc = False
        while not (term or trunc):
            action = env.action_space.sample()
            _, rew, term, trunc, _ = env.step(action)
            episode_return += rew
        episode_returns.append(episode_return)

    avg_return = sum(episode_returns) / len(episode_returns)
    # print(f"Average Episodic Return: {avg_return}")
    return avg_return, episode_returns


<<<<<<< HEAD
def evaluate_random_policy_pettingzoo(make_env, num_episodes=100, seeds=None):
    env = make_env(seed=seeds[0] if seeds else None)

    # Seed environment
    for agent in env.possible_agents:
        env.action_space(agent).seed(0)
        env.observation_space(agent).seed(0)

    episode_returns = []

    for i in range(num_episodes):
        episode_return = 0
        if seeds:
            _ = env.reset(new_task=seeds[i])
            for agent in env.possible_agents:
                env.action_space(agent).seed(0)
                env.observation_space(agent).seed(0)
        else:
            _ = env.reset()
        term = trunc = {agent: False for agent in env.agents}
        while not (all(term.values()) or all(trunc.values())):
            actions = {agent: env.action_space(agent).sample() for agent in env.agents}
            _, rew, term, trunc, _ = env.step(actions)
            episode_return += sum(rew.values())
        episode_returns.append(episode_return)

    avg_return = sum(episode_returns) / len(episode_returns)
    # print(f"Average Episodic Return: {avg_return}")
    return avg_return, episode_returns


def run_pettingzoo_episode(env, new_task=None, curriculum=None):
    """Run a single episode of the environment."""
    if new_task:
        obs = env.reset(new_task=new_task)
    else:
        obs = env.reset()
    term = trunc = False
    ep_rew = 0
    while env.agents:
        action = {agent: env.action_space(agent).sample() for agent in env.agents}
        obs, rew, term, trunc, info = env.step(action)
        if curriculum and curriculum.__class__.REQUIRES_STEP_UPDATES:
            curriculum.update_on_step(obs, sum(rew.values()), all(term.values()), all(trunc.values()), info)
        ep_rew += sum(rew.values())
    if curriculum and len(info.values()) > 0 and "task_completion" in list(info.values())[0]:
        task_progress = max([i["task_completion"] for i in info.values()])
        curriculum.update_task_progress(env.task, task_progress)
    return ep_rew


def run_gymnasium_episode(env, new_task=None, curriculum=None):
=======
def run_episode(env, new_task=None, curriculum=None, env_id=0):
>>>>>>> bcfcdac2
    """Run a single episode of the environment."""
    if new_task:
        obs = env.reset(new_task=new_task)
    else:
        obs = env.reset()
    term = trunc = False
    ep_rew = 0
    while not (term or trunc):
        action = env.action_space.sample()
        obs, rew, term, trunc, info = env.step(action)
        if curriculum and curriculum.__class__.REQUIRES_STEP_UPDATES:
            curriculum.update_on_step(obs, rew, term, trunc, info, env_id=env_id)
            curriculum.update_task_progress(env.task_space.encode(env.task), info["task_completion"], env_id=env_id)
        ep_rew += rew
    if curriculum and curriculum.__class__.REQUIRES_EPISODE_UPDATES:
        curriculum.update_on_episode(ep_rew, env.task_space.encode(env.task), env_id=env_id)
    return ep_rew


<<<<<<< HEAD
def run_episode(env, new_task=None, curriculum=None):
    if isinstance(env, ParallelEnv):
        return run_pettingzoo_episode(env, new_task, curriculum)
    else:
        return run_gymnasium_episode(env, new_task, curriculum)


def run_episodes(env_fn, env_args, env_kwargs, curriculum=None, num_episodes=10):
=======
def run_episodes(env_fn, env_args, env_kwargs, curriculum=None, num_episodes=10, env_id=0):
>>>>>>> bcfcdac2
    """Run multiple episodes of the environment."""
    env = env_fn(env_args=env_args, env_kwargs=env_kwargs)
    ep_rews = []
    for _ in range(num_episodes):
        if curriculum:
<<<<<<< HEAD
            task = curriculum.sample()[0]
            rews = run_episode(env, new_task=task, curriculum=curriculum)
        else:
            rews = run_episode(env)
        ep_rews.append(rews)
=======
            task = env.task_space.decode(curriculum.sample()[0])
            ep_rews.append(run_episode(env, new_task=task, curriculum=curriculum, env_id=env_id))
        else:
            ep_rews.append(run_episode(env))
    env.close()
>>>>>>> bcfcdac2


def run_episodes_queue(env_fn, env_args, env_kwargs, curriculum_components, sync=True, num_episodes=10, update_on_step=True, buffer_size=2, env_id=0):
    env = env_fn(curriculum_components, env_args=env_args, env_kwargs=env_kwargs, type="queue", update_on_step=update_on_step, buffer_size=buffer_size) if sync else env_fn(env_args=env_args, env_kwargs=env_kwargs)
    ep_rews = []
    for _ in range(num_episodes):
        ep_rews.append(run_episode(env, env_id=env_id))
    env.close()


@ray.remote
def run_episodes_ray(env_fn, env_args, env_kwargs, sync=True, num_episodes=10, update_on_step=True):
    env = env_fn(env_args=env_args, env_kwargs=env_kwargs, type="ray", update_on_step=update_on_step) if sync else env_fn(env_args=env_args, env_kwargs=env_kwargs)
    ep_rews = []
    for _ in range(num_episodes):
        ep_rews.append(run_episode(env))
    env.close()


def test_single_process(env_fn, env_args=(), env_kwargs={}, curriculum=None, num_envs=2, num_episodes=10):
    start = time.time()
    for _ in range(num_envs):
        run_episodes(env_fn, env_args, env_kwargs, curriculum=curriculum, num_episodes=num_episodes)
    end = time.time()
    native_speed = end - start
    return native_speed


def test_native_multiprocess(env_fn, env_args=(), env_kwargs={}, curriculum=None, num_envs=2, num_episodes=10, update_on_step=True, buffer_size=2):
    start = time.time()

    # Choose multiprocessing and curriculum methods
    if curriculum:
        target = run_episodes_queue
        args = (env_fn, env_args, env_kwargs, curriculum.get_components(), True, num_episodes, update_on_step and curriculum.curriculum.__class__.REQUIRES_STEP_UPDATES, buffer_size)
    else:
        target = run_episodes
        args = (env_fn, env_args, env_kwargs, (), num_episodes)

    # Run episodes
    actors = []
    for i in range(num_envs):
        nargs = args + (i,)
        actors.append(Process(target=target, args=nargs))
    for actor in actors:
        actor.start()
    for actor in actors:
        actor.join()

    end = time.time()
    native_speed = end - start

    # Stop curriculum to prevent it from slowing down the next test
    if curriculum:
        curriculum.stop()
    return native_speed


def test_ray_multiprocess(env_fn, env_args=(), env_kwargs={}, curriculum=None, num_envs=2, num_episodes=10, update_on_step=True):
    if curriculum:
        target = run_episodes_ray
        args = (env_fn, env_args, env_kwargs, True, num_episodes, update_on_step)
    else:
        target = run_episodes_ray
        args = (env_fn, env_args, env_kwargs, False, num_episodes, update_on_step)

    start = time.time()
    remotes = []
    for _ in range(num_envs):
        remotes.append(target.remote(*args))
    ray.get(remotes)
    end = time.time()
    ray_speed = end - start
    return ray_speed


<<<<<<< HEAD
# Sync Test Environments
def create_synctest_gymnasium_env(*args, type=None, env_args=(), env_kwargs={}, **kwargs):
=======
def get_test_values(x):
    return torch.Tensor(np.array([0] * len(x)))


# Sync Test Environment
def create_synctest_env(*args, type=None, env_args=(), env_kwargs={}, **kwargs):
>>>>>>> bcfcdac2
    env = SyncTestEnv(*env_args, **env_kwargs)
    if type == "queue":
        env = MultiProcessingSyncWrapper(env, *args, task_space=env.task_space, **kwargs)
    elif type == "ray":
        env = RaySyncWrapper(env, *args, task_space=env.task_space, **kwargs)
    return env


def create_pettingzoo_synctest_env(*args, type=None, env_args=(), env_kwargs={}, **kwargs):
    env = PettingZooSyncTestEnv(*env_args, **env_kwargs)
    if type == "queue":
        env = PettingZooMultiProcessingSyncWrapper(env, *args, task_space=env.task_space, **kwargs)
    elif type == "ray":
        env = PettingZooRaySyncWrapper(env, *args, task_space=env.task_space, **kwargs)
    return env


# Cartpole Tests
def create_cartpole_env(*args, type=None, env_args=(), env_kwargs={}, **kwargs):
    env = gym.make("CartPole-v1", **env_kwargs)
    env = CartPoleTaskWrapper(env)

    if type == "queue":
        env = MultiProcessingSyncWrapper(env, *args, task_space=env.task_space, **kwargs)
    elif type == "ray":
        env = RaySyncWrapper(env, *args, task_space=env.task_space, **kwargs)
    return env


# Nethack Tests
def create_nethack_env(*args, type=None, env_args=(), env_kwargs={}, **kwargs):
    from nle.env.tasks import NetHackScore
    from syllabus.examples.task_wrappers.nethack_wrappers import NethackTaskWrapper

    env = NetHackScore(*env_args, **env_kwargs)
    env = NethackTaskWrapper(env)

    if type == "queue":
        env = MultiProcessingSyncWrapper(
            env, *args, task_space=env.task_space, **kwargs
        )
    elif type == "ray":
        env = RaySyncWrapper(env, *args, task_space=env.task_space, **kwargs)
    return env


# Procgen Tests
def create_procgen_env(*args, type=None, env_args=(), env_kwargs={}, **kwargs):
    try:
        import procgen

        from syllabus.examples.task_wrappers.procgen_task_wrapper import \
            ProcgenTaskWrapper
    except ImportError:
        warnings.warn("Unable to import procgen.")

    env = openai_gym.make("procgen-bigfish-v0", *env_args, **env_kwargs)
    env = GymV21CompatibilityV0(env=env)
    env = ProcgenTaskWrapper(env, "bigfish")

    if type == "queue":
        env = MultiProcessingSyncWrapper(
            env, *args, task_space=env.task_space, **kwargs
        )
    elif type == "ray":
        env = RaySyncWrapper(env, *args, task_space=env.task_space, **kwargs)
    return env


# Minigrid Tests
def create_minigrid_env(*args, type=None, env_args=(), env_kwargs={}, **kwargs):
    try:
        from gym_minigrid.envs import DoorKeyEnv  # noqa: F401
        from gym_minigrid.register import env_list
    except ImportError:
        warnings.warn("Unable to import gym_minigrid.")
    env = gym.make("MiniGrid-DoorKey-5x5-v0", **env_kwargs)

    def create_env(task):
        return gym.make(task)

    task_space = TaskSpace(gym.spaces.Discrete(len(env_list)), env_list)
    env = ReinitTaskWrapper(env, create_env, task_space=task_space)
    if type == "queue":
        env = MultiProcessingSyncWrapper(env, *args, task_space=env.task_space, **kwargs)
    elif type == "ray":
        env = RaySyncWrapper(env, *args, task_space=env.task_space, **kwargs)
    return env


# Pistonball Tests
def create_pistonball_env(*args, type=None, env_args=(), env_kwargs={}, **kwargs):
    from pettingzoo.butterfly import pistonball_v6  # noqa: F401

    from syllabus.examples.task_wrappers import PistonballTaskWrapper
    env = pistonball_v6.parallel_env()

    def create_env(task):
        return pistonball_v6.parallel_env(n_pistons=task)

    env = PistonballTaskWrapper(env)
    if type == "queue":
        env = PettingZooMultiProcessingSyncWrapper(env, *args, task_space=env.task_space, **kwargs)
    elif type == "ray":
        env = PettingZooRaySyncWrapper(env, *args, task_space=env.task_space, **kwargs)
    return env<|MERGE_RESOLUTION|>--- conflicted
+++ resolved
@@ -6,12 +6,9 @@
 import gymnasium as gym
 import numpy as np
 import ray
-<<<<<<< HEAD
-from pettingzoo.utils.env import ParallelEnv
-=======
 import torch
 from shimmy.openai_gym_compatibility import GymV21CompatibilityV0
->>>>>>> bcfcdac2
+from pettingzoo.utils.env import ParallelEnv
 
 from syllabus.core import MultiProcessingSyncWrapper, PettingZooMultiProcessingSyncWrapper, RaySyncWrapper, PettingZooRaySyncWrapper, ReinitTaskWrapper
 from syllabus.examples.task_wrappers.cartpole_task_wrapper import CartPoleTaskWrapper
@@ -56,7 +53,6 @@
     return avg_return, episode_returns
 
 
-<<<<<<< HEAD
 def evaluate_random_policy_pettingzoo(make_env, num_episodes=100, seeds=None):
     env = make_env(seed=seeds[0] if seeds else None)
 
@@ -88,7 +84,7 @@
     return avg_return, episode_returns
 
 
-def run_pettingzoo_episode(env, new_task=None, curriculum=None):
+def run_pettingzoo_episode(env, new_task=None, curriculum=None, env_id=0):
     """Run a single episode of the environment."""
     if new_task:
         obs = env.reset(new_task=new_task)
@@ -100,7 +96,7 @@
         action = {agent: env.action_space(agent).sample() for agent in env.agents}
         obs, rew, term, trunc, info = env.step(action)
         if curriculum and curriculum.__class__.REQUIRES_STEP_UPDATES:
-            curriculum.update_on_step(obs, sum(rew.values()), all(term.values()), all(trunc.values()), info)
+            curriculum.update_on_step(obs, sum(rew.values()), all(term.values()), all(trunc.values()), info, env_id=env_id)
         ep_rew += sum(rew.values())
     if curriculum and len(info.values()) > 0 and "task_completion" in list(info.values())[0]:
         task_progress = max([i["task_completion"] for i in info.values()])
@@ -108,10 +104,7 @@
     return ep_rew
 
 
-def run_gymnasium_episode(env, new_task=None, curriculum=None):
-=======
-def run_episode(env, new_task=None, curriculum=None, env_id=0):
->>>>>>> bcfcdac2
+def run_gymnasium_episode(env, new_task=None, curriculum=None, env_id=0):
     """Run a single episode of the environment."""
     if new_task:
         obs = env.reset(new_task=new_task)
@@ -131,36 +124,25 @@
     return ep_rew
 
 
-<<<<<<< HEAD
-def run_episode(env, new_task=None, curriculum=None):
+def run_episode(env, new_task=None, curriculum=None, env_id=0):
     if isinstance(env, ParallelEnv):
-        return run_pettingzoo_episode(env, new_task, curriculum)
-    else:
-        return run_gymnasium_episode(env, new_task, curriculum)
-
-
-def run_episodes(env_fn, env_args, env_kwargs, curriculum=None, num_episodes=10):
-=======
+        return run_pettingzoo_episode(env, new_task, curriculum, env_id=env_id)
+    else:
+        return run_gymnasium_episode(env, new_task, curriculum, env_id=env_id)
+
+
 def run_episodes(env_fn, env_args, env_kwargs, curriculum=None, num_episodes=10, env_id=0):
->>>>>>> bcfcdac2
     """Run multiple episodes of the environment."""
     env = env_fn(env_args=env_args, env_kwargs=env_kwargs)
     ep_rews = []
     for _ in range(num_episodes):
         if curriculum:
-<<<<<<< HEAD
-            task = curriculum.sample()[0]
-            rews = run_episode(env, new_task=task, curriculum=curriculum)
+            task = env.task_space.decode(curriculum.sample()[0])
+            rews = run_episode(env, new_task=task, curriculum=curriculum, env_id=env_id)
         else:
             rews = run_episode(env)
         ep_rews.append(rews)
-=======
-            task = env.task_space.decode(curriculum.sample()[0])
-            ep_rews.append(run_episode(env, new_task=task, curriculum=curriculum, env_id=env_id))
-        else:
-            ep_rews.append(run_episode(env))
     env.close()
->>>>>>> bcfcdac2
 
 
 def run_episodes_queue(env_fn, env_args, env_kwargs, curriculum_components, sync=True, num_episodes=10, update_on_step=True, buffer_size=2, env_id=0):
@@ -237,17 +219,12 @@
     return ray_speed
 
 
-<<<<<<< HEAD
-# Sync Test Environments
-def create_synctest_gymnasium_env(*args, type=None, env_args=(), env_kwargs={}, **kwargs):
-=======
 def get_test_values(x):
     return torch.Tensor(np.array([0] * len(x)))
 
 
 # Sync Test Environment
-def create_synctest_env(*args, type=None, env_args=(), env_kwargs={}, **kwargs):
->>>>>>> bcfcdac2
+def create_gymnasium_synctest_env(*args, type=None, env_args=(), env_kwargs={}, **kwargs):
     env = SyncTestEnv(*env_args, **env_kwargs)
     if type == "queue":
         env = MultiProcessingSyncWrapper(env, *args, task_space=env.task_space, **kwargs)
