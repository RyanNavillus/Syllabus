import time
import warnings
from multiprocessing import Process

import gym as openai_gym
import gymnasium as gym
import numpy as np
import ray
import torch
from shimmy.openai_gym_compatibility import GymV21CompatibilityV0
from pettingzoo.utils.env import ParallelEnv

from syllabus.core import MultiProcessingSyncWrapper, PettingZooMultiProcessingSyncWrapper, RaySyncWrapper, PettingZooRaySyncWrapper, ReinitTaskWrapper, PettingZooReinitTaskWrapper
from syllabus.examples.task_wrappers.cartpole_task_wrapper import CartPoleTaskWrapper
from syllabus.task_space import TaskSpace
from syllabus.tests import SyncTestEnv, PettingZooSyncTestEnv


def evaluate_random_policy(make_env, num_episodes=100, seeds=None):
    env = make_env()
    if isinstance(env, ParallelEnv):
        return evaluate_random_policy_pettingzoo(make_env, seeds=seeds, num_episodes=num_episodes)
    else:
        return evaluate_random_policy_gymnasium(make_env, seeds=seeds, num_episodes=num_episodes)


def evaluate_random_policy_gymnasium(make_env, num_episodes=100, seeds=None):
    env = make_env(seed=seeds[0] if seeds else None)

    # Seed environment
    env.action_space.seed(0)
    env.observation_space.seed(0)

    episode_returns = []

    for i in range(num_episodes):
        episode_return = 0
        if seeds:
            _ = env.reset(new_task=seeds[i])
            env.action_space.seed(0)
            env.observation_space.seed(0)
        else:
            _ = env.reset()
        term = trunc = False
        while not (term or trunc):
            action = env.action_space.sample()
            _, rew, term, trunc, _ = env.step(action)
            episode_return += rew
        episode_returns.append(episode_return)

    avg_return = sum(episode_returns) / len(episode_returns)
    # print(f"Average Episodic Return: {avg_return}")
    return avg_return, episode_returns


def evaluate_random_policy_pettingzoo(make_env, num_episodes=100, seeds=None):
    env = make_env(seed=seeds[0] if seeds else None)

    # Seed environment
    for agent in env.possible_agents:
        env.action_space(agent).seed(0)
        env.observation_space(agent).seed(0)

    episode_returns = []

    for i in range(num_episodes):
        episode_return = 0
        if seeds:
            _ = env.reset(new_task=seeds[i])
            for agent in env.possible_agents:
                env.action_space(agent).seed(0)
                env.observation_space(agent).seed(0)
        else:
            _ = env.reset()
        term = trunc = {agent: False for agent in env.agents}
        while not (all(term.values()) or all(trunc.values())):
            actions = {agent: env.action_space(agent).sample() for agent in env.agents}
            _, rew, term, trunc, _ = env.step(actions)
            episode_return += sum(rew.values())
        episode_returns.append(episode_return)

    avg_return = sum(episode_returns) / len(episode_returns)
    # print(f"Average Episodic Return: {avg_return}")
    return avg_return, episode_returns


def run_pettingzoo_episode(env, new_task=None, curriculum=None, env_id=0):
    """Run a single episode of the environment."""
    if new_task is not None:
        obs = env.reset(new_task=new_task)
    else:
        obs = env.reset()
    term = trunc = False
    ep_rew = 0
    while env.agents:
        action = {agent: env.action_space(agent).sample() for agent in env.agents}
        obs, rew, term, trunc, info = env.step(action)
        if curriculum and curriculum.unwrapped.__class__.REQUIRES_STEP_UPDATES:
            curriculum.update_on_step(obs, list(rew.values()), list(term.values()), list(trunc.values()), info, env_id=env_id)
            task_completion = max([i["task_completion"] for i in info.values()]) if len(env.agents) > 0 and "task_completion" in info[env.agents[0]] else 0.0
            curriculum.update_task_progress(env.task_space.encode(env.task), task_completion, env_id=env_id)
        ep_rew += sum(rew.values())
    if curriculum and curriculum.unwrapped.__class__.REQUIRES_EPISODE_UPDATES:
        curriculum.update_on_episode(ep_rew, env.task_space.encode(env.task), env_id=env_id)
    return ep_rew


def run_gymnasium_episode(env, new_task=None, curriculum=None, env_id=0):
    """Run a single episode of the environment."""
    if new_task is not None:
        obs = env.reset(new_task=new_task)
    else:
        obs = env.reset()
    term = trunc = False
    ep_rew = 0
    ep_len = 0
    while not (term or trunc):
        action = env.action_space.sample()
        obs, rew, term, trunc, info = env.step(action)
        if curriculum and curriculum.__class__.REQUIRES_STEP_UPDATES:
            curriculum.update_on_step(obs, rew, term, trunc, info, env_id=env_id)
            curriculum.update_task_progress(env.task_space.encode(env.task), info["task_completion"], env_id=env_id)
        ep_rew += rew
        ep_len += 1
    if curriculum and curriculum.__class__.REQUIRES_EPISODE_UPDATES:
        curriculum.update_on_episode(ep_rew, ep_len, env.task_space.encode(env.task), env_id=env_id)
    return ep_rew


<<<<<<< HEAD
def run_episode(env, new_task=None, curriculum=None, env_id=0):
    if isinstance(env, ParallelEnv):
        return run_pettingzoo_episode(env, new_task, curriculum, env_id=env_id)
    else:
        return run_gymnasium_episode(env, new_task, curriculum, env_id=env_id)
=======
def run_set_length(env, curriculum=None, episodes=None, steps=None, env_id=0, env_outputs=None):
    """Run environment for a set number of episodes or steps."""
    assert episodes is not None or steps is not None, "Must specify either episodes or steps."
    assert episodes is None or steps is None, "Cannot specify both episodes and steps."
    total_episodes = episodes if episodes is not None else 2**16 - 1
    total_steps = steps if steps is not None else 2**16 - 1
    n_steps = 0
    n_episodes = 0

    # Resume stepping from the last observation.
    if env_outputs is None:
        obs = env.reset(new_task=curriculum.sample()[0] if curriculum else None)

    while n_episodes < total_episodes and n_steps < total_steps:
        term = trunc = False
        ep_rew = 0
        ep_len = 0
        while not (term or trunc) and n_steps < total_steps:
            action = env.action_space.sample()
            obs, rew, term, trunc, info = env.step(action)
            if curriculum and curriculum.__class__.REQUIRES_STEP_UPDATES:
                curriculum.update_on_step(obs, rew, term, trunc, info, env_id=env_id)
                curriculum.update_task_progress(env.task_space.encode(env.task), info["task_completion"], env_id=env_id)
            ep_rew += rew
            ep_len += 1
            n_steps += 1
        if (term or trunc) and curriculum and curriculum.__class__.REQUIRES_EPISODE_UPDATES:
            curriculum.update_on_episode(ep_rew, ep_len, env.task_space.encode(env.task), env_id=env_id)
        n_episodes += 1
        obs = env.reset(new_task=curriculum.sample()[0] if curriculum else None)

    return (obs, rew, term, trunc, info)
>>>>>>> f76fcdd5


def run_episodes(env_fn, env_args, env_kwargs, curriculum=None, num_episodes=10, env_id=0):
    """Run multiple episodes of the environment."""
    env = env_fn(env_args=env_args, env_kwargs=env_kwargs)
    ep_rews = []
    for _ in range(num_episodes):
        if curriculum:
            task = env.task_space.decode(curriculum.sample()[0])
            rews = run_episode(env, new_task=task, curriculum=curriculum, env_id=env_id)
        else:
            rews = run_episode(env)
        ep_rews.append(rews)
    env.close()


def run_episodes_queue(env_fn, env_args, env_kwargs, curriculum_components, sync=True, num_episodes=10, update_on_step=True, buffer_size=2, env_id=0):
    env = env_fn(curriculum_components, env_args=env_args, env_kwargs=env_kwargs, type="queue", update_on_step=update_on_step, buffer_size=buffer_size) if sync else env_fn(env_args=env_args, env_kwargs=env_kwargs)
    ep_rews = []
    for _ in range(num_episodes):
        ep_rews.append(run_episode(env, env_id=env_id))
    env.close()


@ray.remote
def run_episodes_ray(env_fn, env_args, env_kwargs, sync=True, num_episodes=10, update_on_step=True):
    env = env_fn(env_args=env_args, env_kwargs=env_kwargs, type="ray", update_on_step=update_on_step) if sync else env_fn(env_args=env_args, env_kwargs=env_kwargs)
    ep_rews = []
    for _ in range(num_episodes):
        ep_rews.append(run_episode(env))
    env.close()


def run_single_process(env_fn, env_args=(), env_kwargs={}, curriculum=None, num_envs=2, num_episodes=10):
    start = time.time()
    for num_eps in range(num_episodes):
        # Interleave episodes for each environment
        for env_idx in range(num_envs):
            run_episodes(env_fn, env_args, env_kwargs, curriculum=curriculum, num_episodes=1, env_id=env_idx)
    end = time.time()
    native_speed = end - start
    return native_speed


def run_native_multiprocess(env_fn, env_args=(), env_kwargs={}, curriculum=None, num_envs=2, num_episodes=10, update_on_step=True, buffer_size=2):
    start = time.time()
    # Choose multiprocessing and curriculum methods
    if curriculum:
        target = run_episodes_queue
        args = (env_fn, env_args, env_kwargs, curriculum.get_components(), True, num_episodes, update_on_step and curriculum.unwrapped.__class__.REQUIRES_STEP_UPDATES, buffer_size)
    else:
        target = run_episodes
        args = (env_fn, env_args, env_kwargs, (), num_episodes)

    # Run episodes
    actors = []
    for i in range(num_envs):
        nargs = args + (i,)
        actors.append(Process(target=target, args=nargs))
    for actor in actors:
        actor.start()
    for actor in actors:
        actor.join()
    end = time.time()
    native_speed = end - start

    # Stop curriculum to prevent it from slowing down the next test
    if curriculum:
        curriculum.stop()
    return native_speed


def run_ray_multiprocess(env_fn, env_args=(), env_kwargs={}, curriculum=None, num_envs=2, num_episodes=10, update_on_step=True):
    if curriculum:
        target = run_episodes_ray
        args = (env_fn, env_args, env_kwargs, True, num_episodes, update_on_step)
    else:
        target = run_episodes_ray
        args = (env_fn, env_args, env_kwargs, False, num_episodes, update_on_step)

    start = time.time()
    remotes = []
    for _ in range(num_envs):
        remotes.append(target.remote(*args))
    ray.get(remotes)
    end = time.time()
    ray_speed = end - start
    return ray_speed


def get_test_values(x):
<<<<<<< HEAD
    return torch.zeros((len(x), 1))
=======
    return torch.unsqueeze(torch.Tensor(np.array([0] * len(x))), -1)
>>>>>>> f76fcdd5


# Sync Test Environment
def create_gymnasium_synctest_env(*args, type=None, env_args=(), env_kwargs={}, **kwargs):
    env = SyncTestEnv(*env_args, **env_kwargs)
    if type == "queue":
        env = MultiProcessingSyncWrapper(env, *args, task_space=env.task_space, **kwargs)
    elif type == "ray":
        env = RaySyncWrapper(env, *args, task_space=env.task_space, **kwargs)
    return env


def create_pettingzoo_synctest_env(*args, type=None, env_args=(), env_kwargs={}, **kwargs):
    env = PettingZooSyncTestEnv(*env_args, **env_kwargs)
    if type == "queue":
        env = PettingZooMultiProcessingSyncWrapper(env, *args, task_space=env.task_space, **kwargs)
    elif type == "ray":
        env = PettingZooRaySyncWrapper(env, *args, task_space=env.task_space, **kwargs)
    return env


# Cartpole Tests
def create_cartpole_env(*args, type=None, env_args=(), env_kwargs={}, **kwargs):
    env = gym.make("CartPole-v1", **env_kwargs)
    env = CartPoleTaskWrapper(env)

    if type == "queue":
        env = MultiProcessingSyncWrapper(env, *args, task_space=env.task_space, **kwargs)
    elif type == "ray":
        env = RaySyncWrapper(env, *args, task_space=env.task_space, **kwargs)
    return env


# Nethack Tests
def create_nethack_env(*args, type=None, env_args=(), env_kwargs={}, **kwargs):
    from nle.env.tasks import NetHackScore
    from syllabus.examples.task_wrappers.nethack_wrappers import NethackTaskWrapper

    env = NetHackScore(*env_args, **env_kwargs)
    env = NethackTaskWrapper(env)

    if type == "queue":
        env = MultiProcessingSyncWrapper(
            env, *args, task_space=env.task_space, **kwargs
        )
    elif type == "ray":
        env = RaySyncWrapper(env, *args, task_space=env.task_space, **kwargs)
    return env


# Procgen Tests
def create_procgen_env(*args, type=None, env_args=(), env_kwargs={}, **kwargs):
    try:
        import procgen

        from syllabus.examples.task_wrappers.procgen_task_wrapper import \
            ProcgenTaskWrapper
    except ImportError:
        warnings.warn("Unable to import procgen.")

    env = openai_gym.make("procgen-bigfish-v0", *env_args, **env_kwargs)
    env = GymV21CompatibilityV0(env=env)
    env = ProcgenTaskWrapper(env, "bigfish")

    if type == "queue":
        env = MultiProcessingSyncWrapper(
            env, *args, task_space=env.task_space, **kwargs
        )
    elif type == "ray":
        env = RaySyncWrapper(env, *args, task_space=env.task_space, **kwargs)
    return env


# Minigrid Tests
def create_minigrid_env(*args, type=None, env_args=(), env_kwargs={}, **kwargs):
    try:
        from gym_minigrid.envs import DoorKeyEnv  # noqa: F401
        from gym_minigrid.register import env_list
    except ImportError:
        warnings.warn("Unable to import gym_minigrid.")
    env = gym.make("MiniGrid-DoorKey-5x5-v0", **env_kwargs)

    def create_env(task):
        return gym.make(task)

    task_space = TaskSpace(gym.spaces.Discrete(len(env_list)), env_list)
    env = ReinitTaskWrapper(env, create_env, task_space=task_space)
    if type == "queue":
        env = MultiProcessingSyncWrapper(env, *args, task_space=env.task_space, **kwargs)
    elif type == "ray":
        env = RaySyncWrapper(env, *args, task_space=env.task_space, **kwargs)
    return env


# Pistonball Tests
def create_pistonball_env(*args, type=None, env_args=(), env_kwargs={}, **kwargs):
    try:
        from pettingzoo.butterfly import pistonball_v6  # noqa: F401
        from syllabus.examples.task_wrappers import PistonballTaskWrapper
    except ImportError:
        warnings.warn("Unable to import pistonball from pettingzoo.")

    env = pistonball_v6.parallel_env()

    def create_env(task):
        return pistonball_v6.parallel_env(n_pistons=task)

    env = PistonballTaskWrapper(env)
    if type == "queue":
        env = PettingZooMultiProcessingSyncWrapper(env, *args, task_space=env.task_space, **kwargs)
    elif type == "ray":
        env = PettingZooRaySyncWrapper(env, *args, task_space=env.task_space, **kwargs)
    return env


# Simple Tag Tests
def create_simpletag_env(*args, type=None, env_args=(), env_kwargs={}, **kwargs):
    try:
        from pettingzoo.mpe import simple_tag_v3  # noqa: F401
        # from syllabus.examples.task_wrappers import SimpleTagTaskWrapper
    except ImportError:
        warnings.warn("Unable to import simple tag from pettingzoo.")

    def create_env(task):
        good, adversary, obstacle = task
        return simple_tag_v3.parallel_env(num_good=good, num_adversaries=adversary, num_obstacles=obstacle, continuous_actions=False)

    task_space = TaskSpace(gym.spaces.MultiDiscrete([1, 1, 1]), [[4], [4], [4]])
    env = simple_tag_v3.parallel_env()
    env = PettingZooReinitTaskWrapper(env, create_env, task_space)

    # Set largest posiible task
    env.reset(new_task=(4, 4, 4))

    if type == "queue":
        env = PettingZooMultiProcessingSyncWrapper(env, *args, task_space=env.task_space, **kwargs)
    elif type == "ray":
        env = PettingZooRaySyncWrapper(env, *args, task_space=env.task_space, **kwargs)
    return env<|MERGE_RESOLUTION|>--- conflicted
+++ resolved
@@ -127,13 +127,13 @@
     return ep_rew
 
 
-<<<<<<< HEAD
 def run_episode(env, new_task=None, curriculum=None, env_id=0):
     if isinstance(env, ParallelEnv):
         return run_pettingzoo_episode(env, new_task, curriculum, env_id=env_id)
     else:
         return run_gymnasium_episode(env, new_task, curriculum, env_id=env_id)
-=======
+
+
 def run_set_length(env, curriculum=None, episodes=None, steps=None, env_id=0, env_outputs=None):
     """Run environment for a set number of episodes or steps."""
     assert episodes is not None or steps is not None, "Must specify either episodes or steps."
@@ -166,7 +166,6 @@
         obs = env.reset(new_task=curriculum.sample()[0] if curriculum else None)
 
     return (obs, rew, term, trunc, info)
->>>>>>> f76fcdd5
 
 
 def run_episodes(env_fn, env_args, env_kwargs, curriculum=None, num_episodes=10, env_id=0):
@@ -258,11 +257,7 @@
 
 
 def get_test_values(x):
-<<<<<<< HEAD
-    return torch.zeros((len(x), 1))
-=======
     return torch.unsqueeze(torch.Tensor(np.array([0] * len(x))), -1)
->>>>>>> f76fcdd5
 
 
 # Sync Test Environment
