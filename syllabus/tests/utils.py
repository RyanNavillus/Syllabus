import time
import warnings
from multiprocessing import Process

import gym as openai_gym
import gymnasium as gym
import numpy as np
import ray
import torch
from shimmy.openai_gym_compatibility import GymV21CompatibilityV0
from pettingzoo.utils.env import ParallelEnv

from syllabus.core import MultiProcessingSyncWrapper, PettingZooMultiProcessingSyncWrapper, RaySyncWrapper, PettingZooRaySyncWrapper, ReinitTaskWrapper, PettingZooReinitTaskWrapper
from syllabus.examples.task_wrappers.cartpole_task_wrapper import CartPoleTaskWrapper
from syllabus.task_space import TaskSpace
from syllabus.tests import SyncTestEnv, PettingZooSyncTestEnv


def evaluate_random_policy(make_env, num_episodes=100, seeds=None):
    env = make_env()
    if isinstance(env, ParallelEnv):
        return evaluate_random_policy_pettingzoo(make_env, seeds=seeds, num_episodes=num_episodes)
    else:
        return evaluate_random_policy_gymnasium(make_env, seeds=seeds, num_episodes=num_episodes)


def evaluate_random_policy_gymnasium(make_env, num_episodes=100, seeds=None):
    env = make_env(seed=seeds[0] if seeds else None)

    # Seed environment
    env.action_space.seed(0)
    env.observation_space.seed(0)

    episode_returns = []

    for i in range(num_episodes):
        episode_return = 0
        if seeds:
            _ = env.reset(new_task=seeds[i])
            env.action_space.seed(0)
            env.observation_space.seed(0)
        else:
            _ = env.reset()
        term = trunc = False
        while not (term or trunc):
            action = env.action_space.sample()
            _, rew, term, trunc, _ = env.step(action)
            episode_return += rew
        episode_returns.append(episode_return)

    avg_return = sum(episode_returns) / len(episode_returns)
    # print(f"Average Episodic Return: {avg_return}")
    return avg_return, episode_returns


def evaluate_random_policy_pettingzoo(make_env, num_episodes=100, seeds=None):
    env = make_env(seed=seeds[0] if seeds else None)

    # Seed environment
    for agent in env.possible_agents:
        env.action_space(agent).seed(0)
        env.observation_space(agent).seed(0)

    episode_returns = []

    for i in range(num_episodes):
        episode_return = 0
        if seeds:
            _ = env.reset(new_task=seeds[i])
            for agent in env.possible_agents:
                env.action_space(agent).seed(0)
                env.observation_space(agent).seed(0)
        else:
            _ = env.reset()
        term = trunc = {agent: False for agent in env.agents}
        while not (all(term.values()) or all(trunc.values())):
            actions = {agent: env.action_space(agent).sample() for agent in env.agents}
            _, rew, term, trunc, _ = env.step(actions)
            episode_return += sum(rew.values())
        episode_returns.append(episode_return)

    avg_return = sum(episode_returns) / len(episode_returns)
    # print(f"Average Episodic Return: {avg_return}")
    return avg_return, episode_returns


def run_pettingzoo_episode(env, new_task=None, curriculum=None, env_id=0):
    """Run a single episode of the environment."""
    if new_task is not None:
        obs = env.reset(new_task=new_task)
    else:
        obs = env.reset()
    term = trunc = False
    ep_rew = {agent: 0 for agent in env.agents}
    steps = 0
    while env.agents:
        action = {agent: env.action_space(agent).sample() for agent in env.agents}
        obs, rews, term, trunc, info = env.step(action)
        steps += 1
        if curriculum and curriculum.requires_step_updates:
            curriculum.update_on_step(env.task_space.encode(env.task), obs, list(rews.values()), list(term.values()), list(trunc.values()), info, env_id=env_id)
            task_completion = max([i["task_completion"] for i in info.values()]) if len(env.agents) > 0 and "task_completion" in info[env.agents[0]] else 0.0
            curriculum.update_task_progress(env.task_space.encode(env.task), task_completion, env_id=env_id)
        for agent, rew in rews.items():
            ep_rew[agent] += rew
    if curriculum and curriculum.requires_episode_updates:
        curriculum.update_on_episode(ep_rew, steps, env.task_space.encode(env.task), env_id=env_id)
    return ep_rew


def run_gymnasium_episode(env, new_task=None, curriculum=None, env_id=0):
    """Run a single episode of the environment."""
    if new_task is not None:
        obs = env.reset(new_task=new_task)
    else:
        obs = env.reset()
    term = trunc = False
    ep_rew = 0
    ep_len = 0
    while not (term or trunc):
        action = env.action_space.sample()
        obs, rew, term, trunc, info = env.step(action)
        if curriculum and curriculum.requires_step_updates:
            curriculum.update_on_step(env.task_space.encode(env.task), obs, rew, term, trunc, info, env_id=env_id)
            curriculum.update_task_progress(env.task_space.encode(env.task), info["task_completion"], env_id=env_id)
        ep_rew += rew
        ep_len += 1
    if curriculum and curriculum.requires_episode_updates:
        curriculum.update_on_episode(ep_rew, ep_len, env.task_space.encode(env.task), env_id=env_id)
    return ep_rew


def run_episode(env, new_task=None, curriculum=None, env_id=0):
    if isinstance(env, ParallelEnv):
        return run_pettingzoo_episode(env, new_task, curriculum, env_id=env_id)
    else:
        return run_gymnasium_episode(env, new_task, curriculum, env_id=env_id)


def run_set_length(env, curriculum=None, episodes=None, steps=None, env_id=0, env_outputs=None):
    """Run environment for a set number of episodes or steps."""
    assert episodes is not None or steps is not None, "Must specify either episodes or steps."
    assert episodes is None or steps is None, "Cannot specify both episodes and steps."
    total_episodes = episodes if episodes is not None else 2**16 - 1
    total_steps = steps if steps is not None else 2**16 - 1
    n_steps = 0
    n_episodes = 0

    # Resume stepping from the last observation.
    if env_outputs is None:
        obs = env.reset(new_task=curriculum.sample()[0] if curriculum else None)

    while n_episodes < total_episodes and n_steps < total_steps:
        term = trunc = False
        ep_rew = 0
        ep_len = 0
        while not (term or trunc) and n_steps < total_steps:
            action = env.action_space.sample()
            obs, rew, term, trunc, info = env.step(action)
            if curriculum and curriculum.requires_step_updates:
                curriculum.update_on_step(env.task_space.encode(env.task), obs, rew, term, trunc, info, env_id=env_id)
                curriculum.update_task_progress(env.task_space.encode(env.task), info["task_completion"], env_id=env_id)
            ep_rew += rew
            ep_len += 1
            n_steps += 1
        if (term or trunc) and curriculum and curriculum.requires_episode_updates:
            curriculum.update_on_episode(ep_rew, ep_len, env.task_space.encode(env.task), env_id=env_id)
        n_episodes += 1
        obs = env.reset(new_task=curriculum.sample()[0] if curriculum else None)

    return (obs, rew, term, trunc, info)


def run_episodes(env_fn, env_args, env_kwargs, curriculum=None, num_episodes=10, env_id=0):
    """Run multiple episodes of the environment."""
    env = env_fn(env_args=env_args, env_kwargs=env_kwargs)
    ep_rews = []
    for _ in range(num_episodes):
        if curriculum:
            task = env.task_space.decode(curriculum.sample()[0])
            rews = run_episode(env, new_task=task, curriculum=curriculum, env_id=env_id)
        else:
            rews = run_episode(env)
        ep_rews.append(rews)
    env.close()


def run_episodes_queue(env_fn, env_args, env_kwargs, curriculum_components, sync=True, num_episodes=10, update_on_step=True, buffer_size=2, env_id=0):
    env = env_fn(curriculum_components, env_args=env_args, env_kwargs=env_kwargs, type="queue", update_on_step=update_on_step, buffer_size=buffer_size, batch_size=1) if sync else env_fn(env_args=env_args, env_kwargs=env_kwargs)
    ep_rews = []
    for _ in range(num_episodes):
        ep_rews.append(run_episode(env, env_id=env_id))
    env.close()


@ray.remote
def run_episodes_ray(env_fn, env_args, env_kwargs, sync=True, num_episodes=10, update_on_step=True):
    env = env_fn(env_args=env_args, env_kwargs=env_kwargs, type="ray", update_on_step=update_on_step) if sync else env_fn(env_args=env_args, env_kwargs=env_kwargs)
    ep_rews = []
    for _ in range(num_episodes):
        ep_rews.append(run_episode(env))
    env.close()


def run_single_process(env_fn, env_args=(), env_kwargs={}, curriculum=None, num_envs=2, num_episodes=10):
    start = time.time()
    for num_eps in range(num_episodes):
        # Interleave episodes for each environment
        for env_idx in range(num_envs):
            run_episodes(env_fn, env_args, env_kwargs, curriculum=curriculum, num_episodes=1, env_id=env_idx)
    end = time.time()
    native_speed = end - start
    return native_speed


def run_native_multiprocess(env_fn, env_args=(), env_kwargs={}, curriculum=None, num_envs=2, num_episodes=10, update_on_step=True, buffer_size=2):
    start = time.time()
    # Choose multiprocessing and curriculum methods
    if curriculum:
        target = run_episodes_queue
        args = (env_fn, env_args, env_kwargs, curriculum.get_components(), True, num_episodes, update_on_step and curriculum.curriculum.requires_step_updates, buffer_size)
    else:
        target = run_episodes
        args = (env_fn, env_args, env_kwargs, (), num_episodes)

    # Run episodes
    actors = []
    for i in range(num_envs):
        nargs = args + (i,)
        actors.append(Process(target=target, args=nargs))
    for actor in actors:
        actor.start()
    for actor in actors:
        actor.join()
    end = time.time()
    native_speed = end - start

    # Stop curriculum to prevent it from slowing down the next test
    if curriculum:
        curriculum.stop()
    return native_speed


def run_ray_multiprocess(env_fn, env_args=(), env_kwargs={}, curriculum=None, num_envs=2, num_episodes=10, update_on_step=True):
    if curriculum:
        target = run_episodes_ray
        args = (env_fn, env_args, env_kwargs, True, num_episodes, update_on_step)
    else:
        target = run_episodes_ray
        args = (env_fn, env_args, env_kwargs, False, num_episodes, update_on_step)

    start = time.time()
    remotes = []
    for _ in range(num_envs):
        remotes.append(target.remote(*args))
    ray.get(remotes)
    end = time.time()
    ray_speed = end - start
    if curriculum:
        ray.kill(curriculum.curriculum)
    return ray_speed


def get_test_values(x):
    return torch.unsqueeze(torch.Tensor(np.array([0] * len(x))), -1)


<<<<<<< HEAD
def get_test_actions(x):
    return torch.IntTensor(np.array([0] * len(x)))
=======
def get_action_value(obs):
    action = 0
    value = 0
    return action, value
>>>>>>> b96686dd


# Sync Test Environment
def create_gymnasium_synctest_env(*args, type=None, env_args=(), env_kwargs={}, **kwargs):
    env = SyncTestEnv(*env_args, **env_kwargs)
    if type == "queue":
        env = MultiProcessingSyncWrapper(env, *args, task_space=env.task_space, **kwargs)
    elif type == "ray":
        env = RaySyncWrapper(env, *args, task_space=env.task_space, **kwargs)
    return env


def create_pettingzoo_synctest_env(*args, type=None, env_args=(), env_kwargs={}, **kwargs):
    env = PettingZooSyncTestEnv(*env_args, **env_kwargs)
    if type == "queue":
        env = PettingZooMultiProcessingSyncWrapper(env, *args, task_space=env.task_space, **kwargs)
    elif type == "ray":
        env = PettingZooRaySyncWrapper(env, *args, task_space=env.task_space, **kwargs)
    return env


# Cartpole Tests
def create_cartpole_env(*args, type=None, env_args=(), env_kwargs={}, **kwargs):
    env = gym.make("CartPole-v1", **env_kwargs)
    env = CartPoleTaskWrapper(env)

    if type == "queue":
        env = MultiProcessingSyncWrapper(env, *args, task_space=env.task_space, **kwargs)
    elif type == "ray":
        env = RaySyncWrapper(env, *args, task_space=env.task_space, **kwargs)
    return env


# Nethack Tests
def create_nethack_env(*args, type=None, env_args=(), env_kwargs={}, **kwargs):
    from nle.env.tasks import NetHackScore
    from syllabus.examples.task_wrappers.nethack_wrappers import NethackTaskWrapper

    env = NetHackScore(*env_args, **env_kwargs)
    env = GymV21CompatibilityV0(env=env)
    env = NethackTaskWrapper(env)

    if type == "queue":
        env = MultiProcessingSyncWrapper(
            env, *args, task_space=env.task_space, **kwargs
        )
    elif type == "ray":
        env = RaySyncWrapper(env, *args, task_space=env.task_space, **kwargs)
    return env


# Procgen Tests
def create_procgen_env(*args, type=None, env_args=(), env_kwargs={}, **kwargs):
    try:
        import procgen

        from syllabus.examples.task_wrappers.procgen_task_wrapper import \
            ProcgenTaskWrapper
    except ImportError:
        warnings.warn("Unable to import procgen.")

    env = openai_gym.make("procgen-bigfish-v0", *env_args, **env_kwargs)
    env = GymV21CompatibilityV0(env=env)
    env = ProcgenTaskWrapper(env, "bigfish")

    if type == "queue":
        env = MultiProcessingSyncWrapper(
            env, *args, task_space=env.task_space, **kwargs
        )
    elif type == "ray":
        env = RaySyncWrapper(env, *args, task_space=env.task_space, **kwargs)
    return env


# Minigrid Tests
def create_minigrid_env(*args, type=None, env_args=(), env_kwargs={}, **kwargs):
    try:
        from gym_minigrid.envs import DoorKeyEnv  # noqa: F401
        from gym_minigrid.register import env_list
    except ImportError:
        warnings.warn("Unable to import gym_minigrid.")
    env = gym.make("MiniGrid-DoorKey-5x5-v0", **env_kwargs)

    def create_env(task):
        return gym.make(task)

    task_space = TaskSpace(gym.spaces.Discrete(len(env_list)), env_list)
    env = ReinitTaskWrapper(env, create_env, task_space=task_space)
    if type == "queue":
        env = MultiProcessingSyncWrapper(env, *args, task_space=env.task_space, **kwargs)
    elif type == "ray":
        env = RaySyncWrapper(env, *args, task_space=env.task_space, **kwargs)
    return env


# Pistonball Tests
def create_pistonball_env(*args, type=None, env_args=(), env_kwargs={}, **kwargs):
    try:
        from pettingzoo.butterfly import pistonball_v6  # noqa: F401
        from syllabus.examples.task_wrappers import PistonballTaskWrapper
    except ImportError:
        warnings.warn("Unable to import pistonball from pettingzoo.")

    env = pistonball_v6.parallel_env()

    def create_env(task):
        return pistonball_v6.parallel_env(n_pistons=task)

    env = PistonballTaskWrapper(env)
    if type == "queue":
        env = PettingZooMultiProcessingSyncWrapper(env, *args, task_space=env.task_space, **kwargs)
    elif type == "ray":
        env = PettingZooRaySyncWrapper(env, *args, task_space=env.task_space, **kwargs)
    return env


# Simple Tag Tests
def create_simpletag_env(*args, type=None, env_args=(), env_kwargs={}, **kwargs):
    try:
        from pettingzoo.mpe import simple_tag_v3  # noqa: F401
        # from syllabus.examples.task_wrappers import SimpleTagTaskWrapper
    except ImportError:
        warnings.warn("Unable to import simple tag from pettingzoo.")

    def create_env(task):
        good, adversary, obstacle = task
        return simple_tag_v3.parallel_env(num_good=good, num_adversaries=adversary, num_obstacles=obstacle, continuous_actions=False)

    task_space = TaskSpace(gym.spaces.MultiDiscrete([1, 1, 1]), [[4], [4], [4]])
    env = simple_tag_v3.parallel_env()
    env = PettingZooReinitTaskWrapper(env, create_env, task_space)

    # Set largest posiible task
    env.reset(new_task=(4, 4, 4))

    if type == "queue":
        env = PettingZooMultiProcessingSyncWrapper(env, *args, task_space=env.task_space, **kwargs)
    elif type == "ray":
        env = PettingZooRaySyncWrapper(env, *args, task_space=env.task_space, **kwargs)
    return env<|MERGE_RESOLUTION|>--- conflicted
+++ resolved
@@ -8,23 +8,14 @@
 import ray
 import torch
 from shimmy.openai_gym_compatibility import GymV21CompatibilityV0
-from pettingzoo.utils.env import ParallelEnv
-
-from syllabus.core import MultiProcessingSyncWrapper, PettingZooMultiProcessingSyncWrapper, RaySyncWrapper, PettingZooRaySyncWrapper, ReinitTaskWrapper, PettingZooReinitTaskWrapper
+
+from syllabus.core import MultiProcessingSyncWrapper, RaySyncWrapper, ReinitTaskWrapper
 from syllabus.examples.task_wrappers.cartpole_task_wrapper import CartPoleTaskWrapper
 from syllabus.task_space import TaskSpace
-from syllabus.tests import SyncTestEnv, PettingZooSyncTestEnv
+from syllabus.tests import SyncTestEnv
 
 
 def evaluate_random_policy(make_env, num_episodes=100, seeds=None):
-    env = make_env()
-    if isinstance(env, ParallelEnv):
-        return evaluate_random_policy_pettingzoo(make_env, seeds=seeds, num_episodes=num_episodes)
-    else:
-        return evaluate_random_policy_gymnasium(make_env, seeds=seeds, num_episodes=num_episodes)
-
-
-def evaluate_random_policy_gymnasium(make_env, num_episodes=100, seeds=None):
     env = make_env(seed=seeds[0] if seeds else None)
 
     # Seed environment
@@ -53,62 +44,7 @@
     return avg_return, episode_returns
 
 
-def evaluate_random_policy_pettingzoo(make_env, num_episodes=100, seeds=None):
-    env = make_env(seed=seeds[0] if seeds else None)
-
-    # Seed environment
-    for agent in env.possible_agents:
-        env.action_space(agent).seed(0)
-        env.observation_space(agent).seed(0)
-
-    episode_returns = []
-
-    for i in range(num_episodes):
-        episode_return = 0
-        if seeds:
-            _ = env.reset(new_task=seeds[i])
-            for agent in env.possible_agents:
-                env.action_space(agent).seed(0)
-                env.observation_space(agent).seed(0)
-        else:
-            _ = env.reset()
-        term = trunc = {agent: False for agent in env.agents}
-        while not (all(term.values()) or all(trunc.values())):
-            actions = {agent: env.action_space(agent).sample() for agent in env.agents}
-            _, rew, term, trunc, _ = env.step(actions)
-            episode_return += sum(rew.values())
-        episode_returns.append(episode_return)
-
-    avg_return = sum(episode_returns) / len(episode_returns)
-    # print(f"Average Episodic Return: {avg_return}")
-    return avg_return, episode_returns
-
-
-def run_pettingzoo_episode(env, new_task=None, curriculum=None, env_id=0):
-    """Run a single episode of the environment."""
-    if new_task is not None:
-        obs = env.reset(new_task=new_task)
-    else:
-        obs = env.reset()
-    term = trunc = False
-    ep_rew = {agent: 0 for agent in env.agents}
-    steps = 0
-    while env.agents:
-        action = {agent: env.action_space(agent).sample() for agent in env.agents}
-        obs, rews, term, trunc, info = env.step(action)
-        steps += 1
-        if curriculum and curriculum.requires_step_updates:
-            curriculum.update_on_step(env.task_space.encode(env.task), obs, list(rews.values()), list(term.values()), list(trunc.values()), info, env_id=env_id)
-            task_completion = max([i["task_completion"] for i in info.values()]) if len(env.agents) > 0 and "task_completion" in info[env.agents[0]] else 0.0
-            curriculum.update_task_progress(env.task_space.encode(env.task), task_completion, env_id=env_id)
-        for agent, rew in rews.items():
-            ep_rew[agent] += rew
-    if curriculum and curriculum.requires_episode_updates:
-        curriculum.update_on_episode(ep_rew, steps, env.task_space.encode(env.task), env_id=env_id)
-    return ep_rew
-
-
-def run_gymnasium_episode(env, new_task=None, curriculum=None, env_id=0):
+def run_episode(env, new_task=None, curriculum=None, env_id=0):
     """Run a single episode of the environment."""
     if new_task is not None:
         obs = env.reset(new_task=new_task)
@@ -130,13 +66,6 @@
     return ep_rew
 
 
-def run_episode(env, new_task=None, curriculum=None, env_id=0):
-    if isinstance(env, ParallelEnv):
-        return run_pettingzoo_episode(env, new_task, curriculum, env_id=env_id)
-    else:
-        return run_gymnasium_episode(env, new_task, curriculum, env_id=env_id)
-
-
 def run_set_length(env, curriculum=None, episodes=None, steps=None, env_id=0, env_outputs=None):
     """Run environment for a set number of episodes or steps."""
     assert episodes is not None or steps is not None, "Must specify either episodes or steps."
@@ -178,15 +107,14 @@
     for _ in range(num_episodes):
         if curriculum:
             task = env.task_space.decode(curriculum.sample()[0])
-            rews = run_episode(env, new_task=task, curriculum=curriculum, env_id=env_id)
+            ep_rews.append(run_episode(env, new_task=task, curriculum=curriculum, env_id=env_id))
         else:
-            rews = run_episode(env)
-        ep_rews.append(rews)
+            ep_rews.append(run_episode(env))
     env.close()
 
 
 def run_episodes_queue(env_fn, env_args, env_kwargs, curriculum_components, sync=True, num_episodes=10, update_on_step=True, buffer_size=2, env_id=0):
-    env = env_fn(curriculum_components, env_args=env_args, env_kwargs=env_kwargs, type="queue", update_on_step=update_on_step, buffer_size=buffer_size, batch_size=1) if sync else env_fn(env_args=env_args, env_kwargs=env_kwargs)
+    env = env_fn(curriculum_components, env_args=env_args, env_kwargs=env_kwargs, type="queue", update_on_step=update_on_step, buffer_size=buffer_size) if sync else env_fn(env_args=env_args, env_kwargs=env_kwargs)
     ep_rews = []
     for _ in range(num_episodes):
         ep_rews.append(run_episode(env, env_id=env_id))
@@ -204,10 +132,8 @@
 
 def run_single_process(env_fn, env_args=(), env_kwargs={}, curriculum=None, num_envs=2, num_episodes=10):
     start = time.time()
-    for num_eps in range(num_episodes):
-        # Interleave episodes for each environment
-        for env_idx in range(num_envs):
-            run_episodes(env_fn, env_args, env_kwargs, curriculum=curriculum, num_episodes=1, env_id=env_idx)
+    for _ in range(num_envs):
+        run_episodes(env_fn, env_args, env_kwargs, curriculum=curriculum, num_episodes=num_episodes)
     end = time.time()
     native_speed = end - start
     return native_speed
@@ -260,38 +186,17 @@
         ray.kill(curriculum.curriculum)
     return ray_speed
 
-
 def get_test_values(x):
     return torch.unsqueeze(torch.Tensor(np.array([0] * len(x))), -1)
 
 
-<<<<<<< HEAD
-def get_test_actions(x):
-    return torch.IntTensor(np.array([0] * len(x)))
-=======
-def get_action_value(obs):
-    action = 0
-    value = 0
-    return action, value
->>>>>>> b96686dd
-
-
 # Sync Test Environment
-def create_gymnasium_synctest_env(*args, type=None, env_args=(), env_kwargs={}, **kwargs):
+def create_synctest_env(*args, type=None, env_args=(), env_kwargs={}, **kwargs):
     env = SyncTestEnv(*env_args, **env_kwargs)
     if type == "queue":
         env = MultiProcessingSyncWrapper(env, *args, task_space=env.task_space, **kwargs)
     elif type == "ray":
         env = RaySyncWrapper(env, *args, task_space=env.task_space, **kwargs)
-    return env
-
-
-def create_pettingzoo_synctest_env(*args, type=None, env_args=(), env_kwargs={}, **kwargs):
-    env = PettingZooSyncTestEnv(*env_args, **env_kwargs)
-    if type == "queue":
-        env = PettingZooMultiProcessingSyncWrapper(env, *args, task_space=env.task_space, **kwargs)
-    elif type == "ray":
-        env = PettingZooRaySyncWrapper(env, *args, task_space=env.task_space, **kwargs)
     return env
 
 
@@ -309,11 +214,15 @@
 
 # Nethack Tests
 def create_nethack_env(*args, type=None, env_args=(), env_kwargs={}, **kwargs):
-    from nle.env.tasks import NetHackScore
-    from syllabus.examples.task_wrappers.nethack_wrappers import NethackTaskWrapper
+    try:
+        from nle.env.tasks import NetHackScore
+
+        from syllabus.examples.task_wrappers.nethack_wrappers import \
+            NethackTaskWrapper
+    except ImportError:
+        warnings.warn("Unable to import nle.")
 
     env = NetHackScore(*env_args, **env_kwargs)
-    env = GymV21CompatibilityV0(env=env)
     env = NethackTaskWrapper(env)
 
     if type == "queue":
@@ -366,51 +275,4 @@
         env = MultiProcessingSyncWrapper(env, *args, task_space=env.task_space, **kwargs)
     elif type == "ray":
         env = RaySyncWrapper(env, *args, task_space=env.task_space, **kwargs)
-    return env
-
-
-# Pistonball Tests
-def create_pistonball_env(*args, type=None, env_args=(), env_kwargs={}, **kwargs):
-    try:
-        from pettingzoo.butterfly import pistonball_v6  # noqa: F401
-        from syllabus.examples.task_wrappers import PistonballTaskWrapper
-    except ImportError:
-        warnings.warn("Unable to import pistonball from pettingzoo.")
-
-    env = pistonball_v6.parallel_env()
-
-    def create_env(task):
-        return pistonball_v6.parallel_env(n_pistons=task)
-
-    env = PistonballTaskWrapper(env)
-    if type == "queue":
-        env = PettingZooMultiProcessingSyncWrapper(env, *args, task_space=env.task_space, **kwargs)
-    elif type == "ray":
-        env = PettingZooRaySyncWrapper(env, *args, task_space=env.task_space, **kwargs)
-    return env
-
-
-# Simple Tag Tests
-def create_simpletag_env(*args, type=None, env_args=(), env_kwargs={}, **kwargs):
-    try:
-        from pettingzoo.mpe import simple_tag_v3  # noqa: F401
-        # from syllabus.examples.task_wrappers import SimpleTagTaskWrapper
-    except ImportError:
-        warnings.warn("Unable to import simple tag from pettingzoo.")
-
-    def create_env(task):
-        good, adversary, obstacle = task
-        return simple_tag_v3.parallel_env(num_good=good, num_adversaries=adversary, num_obstacles=obstacle, continuous_actions=False)
-
-    task_space = TaskSpace(gym.spaces.MultiDiscrete([1, 1, 1]), [[4], [4], [4]])
-    env = simple_tag_v3.parallel_env()
-    env = PettingZooReinitTaskWrapper(env, create_env, task_space)
-
-    # Set largest posiible task
-    env.reset(new_task=(4, 4, 4))
-
-    if type == "queue":
-        env = PettingZooMultiProcessingSyncWrapper(env, *args, task_space=env.task_space, **kwargs)
-    elif type == "ray":
-        env = PettingZooRaySyncWrapper(env, *args, task_space=env.task_space, **kwargs)
     return env