--- conflicted
+++ resolved
@@ -29,11 +29,7 @@
         self._get_value = get_value
         self.tasks = torch.zeros(self.buffer_steps, num_processes, 1, dtype=torch.int)
         self.masks = torch.ones(self.buffer_steps + 1, num_processes, 1)
-<<<<<<< HEAD
-        self.obs = [[[0] for _ in range(self.num_processes)]] * (self.buffer_steps + 1)
-=======
         self.obs = [[[0] for _ in range(self.num_processes)] for _ in range(self.buffer_steps)]
->>>>>>> 2dacf65e
         self.env_steps = [0] * num_processes
         self.ready_buffers = set()
 
