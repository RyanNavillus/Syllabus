--- conflicted
+++ resolved
@@ -4,11 +4,6 @@
 from typing import Any, List, Optional, Union
 
 import numpy as np
-<<<<<<< HEAD
-from scipy.stats import norm
-=======
-import torch
->>>>>>> 3f017748
 
 from syllabus.core import Curriculum
 from syllabus.core.evaluator import Evaluator
@@ -32,7 +27,6 @@
     TODO: Support task spaces aside from Discrete
     """
 
-<<<<<<< HEAD
     def __init__(
         self,
         evaluator: Evaluator,
@@ -47,25 +41,14 @@
         continuous_progress: bool = False,
         **kwargs
     ):
-=======
-    def __init__(self, *args, ema_alpha=0.1, p_theta=0.1, eval_envs=None, evaluator=None, create_env=None, num_eval_envs=16, recurrent_size=None, recurrent_method=None, update_interval=None, update_interval_steps=None, eval_eps=1, eval_fn=None, baseline_eval_eps=None, normalize_success=True, continuous_progress=False, multiagent=False, **kwargs):
->>>>>>> 3f017748
         super().__init__(*args, **kwargs)
 
         self.evaluator = evaluator
         self.ema_alpha = ema_alpha
         self.p_theta = p_theta
-<<<<<<< HEAD
         self.eval_interval = eval_interval
         assert eval_interval is None or eval_interval_steps is None, "Only one of eval_interval or eval_interval_steps can be set."
         self.eval_interval_steps = eval_interval_steps
-=======
-        self.recurrent_size = recurrent_size
-        self.recurrent_method = recurrent_method
-        self.eval_interval = update_interval
-        assert update_interval is None or update_interval_steps is None, "Only one of eval_interval or eval_interval_steps can be set."
-        self.eval_interval_steps = update_interval_steps
->>>>>>> 3f017748
         self.eval_eps = eval_eps
         self.completed_episodes = 0
         self.current_steps = 0
