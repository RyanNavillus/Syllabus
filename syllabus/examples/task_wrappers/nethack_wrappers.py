--- conflicted
+++ resolved
@@ -1,19 +1,11 @@
 """ Task wrapper for NLE that can change tasks at reset using the NLE's task definition format. """
-<<<<<<< HEAD
-import time
-=======
->>>>>>> c0cd873e
 from typing import Any, Dict, List, Tuple
 
 import gymnasium as gym
 import numpy as np
 from nle import nethack
 from nle.env import base
-<<<<<<< HEAD
-from nle.env.tasks import NetHackChallenge, NetHackEat, NetHackGold, NetHackScore, NetHackScout, NetHackStaircase, NetHackStaircasePet, TASK_ACTIONS
-=======
 from nle.env.tasks import TASK_ACTIONS, NetHackChallenge, NetHackGold, NetHackScore
->>>>>>> c0cd873e
 from shimmy.openai_gym_compatibility import GymV21CompatibilityV0
 
 from syllabus.core import TaskWrapper
@@ -323,12 +315,10 @@
         since very few tasks override reset. If new_task is provided, we change the task before
         calling the final reset.
         """
-        # # Change task if new one is provided
-        options = {}
+        # Change task if new one is provided
         if new_task is None:
-            new_task = kwargs.pop("options", None)
-        else:
-            options = kwargs.pop("options", {})
+            new_task = kwargs.get("options", None)
+        kwargs.pop("options", None)
 
         if new_task is not None:
             self.change_task(new_task)
@@ -336,7 +326,10 @@
         self.done = False
         self.episode_return = 0
 
-        obs, info = self.env.reset(options=options, **kwargs)
+        obs, info = self.env.reset(**kwargs)
+        obs["prev_action"] = 0
+        obs["tty_cursor"] = self.task_space.encode(self.task)
+
         return self.observation(obs), info
 
     def change_task(self, new_task: int):
@@ -378,8 +371,6 @@
         """
         # Add goal to observation
         # observation['goal'] = self._encode_goal()
-        # obs["prev_action"] = 0
-        # obs["tty_cursor"] = self.task_space.encode(self.task)
         return observation
 
     def _task_completion(self, obs, rew, term, trunc, info):
@@ -410,6 +401,8 @@
         # self.episode_return += rew
         self.done = term or trunc
         info["task_completion"] = self._task_completion(obs, rew, term, trunc, info)
+        obs["prev_action"] = action
+        obs["tty_cursor"] = self.task_space.encode(self.task)
         return self.observation(obs), rew, term, trunc, info
 
 
@@ -464,18 +457,19 @@
         calling the final reset.
         """
         # Change task if new one is provided
-        options = None
         if new_task is None:
-            new_task = kwargs.pop("options", None)
-        else:
-            options = kwargs.pop("options", None)
+            new_task = kwargs.get("options", None)
 
         if new_task is not None:
             self.change_task(new_task)
 
         self.episode_return = 0
 
-        obs, info = self.env.reset(options=options, **kwargs)
+        obs, info = self.env.reset(**kwargs)
+        obs["prev_action"] = 0
+        encoded_task = self.task_space.encode(self.task)
+        obs["tty_cursor"] = encoded_task if encoded_task is not None else -1
+
         return self.observation(obs), info
 
     def change_task(self, new_task: int):
@@ -491,9 +485,6 @@
         Parses current inventory and new items gained this timestep from the observation.
         Returns a modified observation.
         """
-        # observation["prev_action"] = 0
-        # encoded_task = self.task_space.encode(self.task)
-        # observation["tty_cursor"] = encoded_task if encoded_task is not None else -1
         return observation
 
     def step(self, action):
@@ -501,60 +492,7 @@
         Step through environment and update task completion.
         """
         obs, rew, term, trunc, info = self.env.step(action)
-<<<<<<< HEAD
-        return self.observation(obs), rew, term, trunc, info
-
-
-if __name__ == "__main__":
-    def run_episode(env, task: str = None, verbose=1):
-        env.reset(new_task=task)
-        task_name = type(env.unwrapped).__name__
-        term = trunc = False
-        ep_rew = 0
-        while not (term or trunc):
-            action = env.action_space.sample()
-            _, rew, term, trunc, _ = env.step(action)
-            ep_rew += rew
-        if verbose:
-            print(f"Episodic reward for {task_name}: {ep_rew}")
-
-    print("Testing NethackTaskWrapper")
-    N_EPISODES = 100
-
-    # Initialize NLE
-    nethack_env = NetHackScore()
-    nethack_env = GymV21CompatibilityV0(env=nethack_env)
-
-    nethack_task_env = NethackTaskWrapper(nethack_env)
-
-    task_list = [
-        NetHackScore,
-        NetHackStaircase,
-        NetHackStaircasePet,
-        NetHackOracle,
-        NetHackGold,
-        NetHackEat,
-        NetHackScout,
-    ]
-
-    start_time = time.time()
-
-    for _ in range(N_EPISODES):
-        run_episode(nethack_task_env, verbose=0)
-
-    end_time = time.time()
-    print(f"Run time same task: {end_time - start_time}")
-    start_time = time.time()
-
-    for i in range(N_EPISODES):
-        nethack_task = task_list[i % 7]
-        run_episode(nethack_task_env, task=nethack_task, verbose=0)
-
-    end_time = time.time()
-    print(f"Run time swapping tasks: {end_time - start_time}")
-=======
         obs["prev_action"] = action
         encoded_task = self.task_space.encode(self.task)
         obs["tty_cursor"] = encoded_task if encoded_task is not None else -1
-        return self.observation(obs), rew, term, trunc, info
->>>>>>> c0cd873e
+        return self.observation(obs), rew, term, trunc, info