import gymnasium as gym

from syllabus.core import TaskWrapper
from syllabus.task_space import DiscreteTaskSpace

PROCGEN_RETURN_BOUNDS = {
    "coinrun": (5, 10),
    "starpilot": (2.5, 64),
    "caveflyer": (3.5, 12),
    "dodgeball": (1.5, 19),
    "fruitbot": (-1.5, 32.4),
    "chaser": (0.5, 13),
    "miner": (1.5, 13),
    "jumper": (3, 10),
    "leaper": (3, 10),
    "maze": (5, 10),
    "bigfish": (1, 40),
    "heist": (3.5, 10),
    "climber": (2, 12.6),
    "plunder": (4.5, 30),
    "ninja": (3.5, 10),
    "bossfight": (0.5, 13),
}


class ProcgenTaskWrapper(TaskWrapper):
    """
    This wrapper allows you to change the task of an NLE environment.
    """

    def __init__(self, env: gym.Env, env_id, seed=0):
        super().__init__(env)
        self.task_space = DiscreteTaskSpace(200)
        self.env_id = env_id
        self.task = seed
        self.seed(seed)
        self.episode_return = 0

        self.observation_space = self.env.observation_space

    def seed(self, seed):
<<<<<<< HEAD
        self.env.env.unwrapped.gym_env.env.env._venv.seed(int(seed), 0)
=======
        self.env.unwrapped.gym_env.unwrapped._venv.seed(int(seed), 0)
>>>>>>> d70ddb65

    def reset(self, new_task=None, **kwargs):
        """
        Resets the environment along with all available tasks, and change the current task.

        This ensures that all instance variables are reset, not just the ones for the current task.
        We do this efficiently by keeping track of which reset functions have already been called,
        since very few tasks override reset. If new_task is provided, we change the task before
        calling the final reset.
        """
        self.episode_return = 0.0
<<<<<<< HEAD

        # Change task if new one is provided
        # TODO: Move logic to TaskWrapper and refactor all task wrapper examples
        options = kwargs.pop("options", None)   # Gym environments don't support options
        seed = kwargs.pop("seed", None)
        if new_task is not None:
            self.change_task(new_task)
        elif options is not None and "seed_task" in options and seed is not None:
            self.change_task(seed)

        obs, info = self.env.reset(**kwargs)
        return self.observation(obs), info
=======
        return super().reset(new_task=new_task, **kwargs)
>>>>>>> d70ddb65

    def change_task(self, new_task: int):
        """
        Change task by directly editing environment class.

        Ignores requests for unknown tasks or task changes outside of a reset.
        """
        seed = int(new_task)
        self.task = seed
        self.seed(seed)

    def step(self, action):
        """
        Step through environment and update task completion.
        """
        obs, rew, term, trunc, info = super().step(action)
        self.episode_return += rew
        return self.observation(obs), rew, term, trunc, info

    def _task_completion(self, obs, rew, term, trunc, info) -> float:
        if not (term or trunc):
            return 0.0
        env_min, env_max = PROCGEN_RETURN_BOUNDS[self.env_id]
        normalized_return = (self.episode_return - env_min) / float(env_max - env_min)
        return normalized_return
        # clipped_return = 1 if normalized_return > 0.5 else 0    # Binary progress
        # return clipped_return

    def observation(self, observation):
        return observation<|MERGE_RESOLUTION|>--- conflicted
+++ resolved
@@ -39,11 +39,7 @@
         self.observation_space = self.env.observation_space
 
     def seed(self, seed):
-<<<<<<< HEAD
-        self.env.env.unwrapped.gym_env.env.env._venv.seed(int(seed), 0)
-=======
         self.env.unwrapped.gym_env.unwrapped._venv.seed(int(seed), 0)
->>>>>>> d70ddb65
 
     def reset(self, new_task=None, **kwargs):
         """
@@ -55,22 +51,7 @@
         calling the final reset.
         """
         self.episode_return = 0.0
-<<<<<<< HEAD
-
-        # Change task if new one is provided
-        # TODO: Move logic to TaskWrapper and refactor all task wrapper examples
-        options = kwargs.pop("options", None)   # Gym environments don't support options
-        seed = kwargs.pop("seed", None)
-        if new_task is not None:
-            self.change_task(new_task)
-        elif options is not None and "seed_task" in options and seed is not None:
-            self.change_task(seed)
-
-        obs, info = self.env.reset(**kwargs)
-        return self.observation(obs), info
-=======
         return super().reset(new_task=new_task, **kwargs)
->>>>>>> d70ddb65
 
     def change_task(self, new_task: int):
         """
