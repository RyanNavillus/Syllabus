""" An example applying Syllabus Prioritized Level Replay to Procgen.
This code is based on https://github.com/facebookresearch/level-replay/blob/main/train.py

NOTE: In order to efficiently change the seed of a procgen environment directly without reinitializing it,
we rely on Minqi Jiang's custom branch of procgen found here: https://github.com/minqi/procgen
"""
import argparse
import os
import random
import time
from collections import deque
from distutils.util import strtobool

import gym as openai_gym
import gymnasium as gym
import numpy as np
import procgen  # type: ignore # noqa: F401
import torch
import torch.nn as nn
import torch.optim as optim
from procgen import ProcgenEnv
from shimmy.openai_gym_compatibility import GymV21CompatibilityV0
from torch.utils.tensorboard import SummaryWriter

from syllabus.core import GymnasiumSyncWrapper, make_multiprocessing_curriculum
from syllabus.core.evaluator import CleanRLEvaluator, GymnasiumEvaluationWrapper
from syllabus.curricula import (BatchedDomainRandomization,
                                CentralPrioritizedLevelReplay, Constant,
                                DirectPrioritizedLevelReplay,
                                DomainRandomization, LearningProgress, Learnability,
                                PrioritizedLevelReplay, SequentialCurriculum)
from syllabus.examples.models import ProcgenAgent
from syllabus.examples.task_wrappers import ProcgenTaskWrapper
from syllabus.examples.utils.vecenv import (VecExtractDictObs, VecMonitor,
                                            VecNormalize)


def parse_args():
    # fmt: off
    parser = argparse.ArgumentParser()
    parser.add_argument("--exp-name", type=str, default=os.path.basename(__file__).rstrip(".py"),
                        help="the name of this experiment")
    parser.add_argument("--seed", type=int, default=1,
                        help="seed of the experiment")
    parser.add_argument("--torch-deterministic", type=lambda x: bool(strtobool(x)), default=True, nargs="?", const=True,
                        help="if toggled, `torch.backends.cudnn.deterministic=False`")
    parser.add_argument("--cuda", type=lambda x: bool(strtobool(x)), default=True, nargs="?", const=True,
                        help="if toggled, cuda will be enabled by default")
    parser.add_argument("--track", type=lambda x: bool(strtobool(x)), default=False, nargs="?", const=True,
                        help="if toggled, this experiment will be tracked with Weights and Biases")
    parser.add_argument("--wandb-project-name", type=str, default="syllabus-testing",
                        help="the wandb's project name")
    parser.add_argument("--wandb-entity", type=str, default=None,
                        help="the entity (team) of wandb's project")
    parser.add_argument("--capture-video", type=lambda x: bool(strtobool(x)), default=False, nargs="?", const=True,
                        help="weather to capture videos of the agent performances (check out `videos` folder)")
    parser.add_argument("--logging-dir", type=str, default=".",
                        help="the base directory for logging and wandb storage.")

    # Algorithm specific arguments
    parser.add_argument("--env-id", type=str, default="starpilot",
                        help="the id of the environment")
    parser.add_argument("--total-timesteps", type=int, default=int(25e6),
                        help="total timesteps of the experiments")
    parser.add_argument("--learning-rate", type=float, default=5e-4,
                        help="the learning rate of the optimizer")
    parser.add_argument("--num-envs", type=int, default=64,
                        help="the number of parallel game environments")
    parser.add_argument("--num-steps", type=int, default=256,
                        help="the number of steps to run in each environment per policy rollout")
    parser.add_argument("--anneal-lr", type=lambda x: bool(strtobool(x)), default=False, nargs="?", const=True,
                        help="Toggle learning rate annealing for policy and value networks")
    parser.add_argument("--gae", type=lambda x: bool(strtobool(x)), default=True, nargs="?", const=True,
                        help="Use GAE for advantage computation")
    parser.add_argument("--gamma", type=float, default=0.999,
                        help="the discount factor gamma")
    parser.add_argument("--gae-lambda", type=float, default=0.95,
                        help="the lambda for the general advantage estimation")
    parser.add_argument("--num-minibatches", type=int, default=8,
                        help="the number of mini-batches")
    parser.add_argument("--update-epochs", type=int, default=3,
                        help="the K epochs to update the policy")
    parser.add_argument("--norm-adv", type=lambda x: bool(strtobool(x)), default=True, nargs="?", const=True,
                        help="Toggles advantages normalization")
    parser.add_argument("--clip-coef", type=float, default=0.2,
                        help="the surrogate clipping coefficient")
    parser.add_argument("--clip-vloss", type=lambda x: bool(strtobool(x)), default=True, nargs="?", const=True,
                        help="Toggles whether or not to use a clipped loss for the value function, as per the paper.")
    parser.add_argument("--ent-coef", type=float, default=0.01,
                        help="coefficient of the entropy")
    parser.add_argument("--vf-coef", type=float, default=0.5,
                        help="coefficient of the value function")
    parser.add_argument("--max-grad-norm", type=float, default=0.5,
                        help="the maximum norm for the gradient clipping")
    parser.add_argument("--target-kl", type=float, default=None,
                        help="the target KL divergence threshold")

    # Procgen arguments
    parser.add_argument("--full-dist", type=lambda x: bool(strtobool(x)), default=True, nargs="?", const=True,
                        help="Train on full distribution of levels.")

    # Curriculum arguments
    parser.add_argument("--curriculum", type=lambda x: bool(strtobool(x)), default=False, nargs="?", const=True,
                        help="if toggled, this experiment will use curriculum learning")
    parser.add_argument("--curriculum-method", type=str, default="plr",
                        help="curriculum method to use")
    parser.add_argument("--num-eval-episodes", type=int, default=10,
                        help="the number of episodes to evaluate the agent on after each policy update.")
    parser.add_argument("--normalize-success-rates", type=lambda x: bool(strtobool(x)), default=False, nargs="?", const=True,
                        help="if toggled, the success rates will be normalized")

    # PLR arguments
    parser.add_argument("--temperature", type=float, default=0.1,
                        help="the temperature parameter for the PLR task sampler")
    parser.add_argument("--staleness-coef", type=float, default=0.1,
                        help="the staleness coefficient for the PLR task sampler")
    parser.add_argument("--plr-ema-alpha", type=float, default=1.0,
                        help="the alpha parameter for the PLR task sampler EMA")

    # Learning Progress arguments
    parser.add_argument("--lp-ema-alpha", type=float, default=0.1,
                        help="the alpha parameter for the EMA")
    parser.add_argument("--lp-ptheta", type=float, default=0.1,
                        help="the ptheta parameter for reweighting")

    # Learnability arguments
    parser.add_argument("--learnability-top-k", type=int, default=10,
                        help="the number of top tasks to sample from")
    parser.add_argument("--learnability-sampling-prob", type=float, default=0.5,
                        help="the probability of sampling from the top tasks")



    args = parser.parse_args()
    args.batch_size = int(args.num_envs * args.num_steps)
    args.minibatch_size = int(args.batch_size // args.num_minibatches)
    # fmt: on
    return args


PROCGEN_RETURN_BOUNDS = {
    "coinrun": (5, 10),
    "starpilot": (2.5, 64),
    "caveflyer": (3.5, 12),
    "dodgeball": (1.5, 19),
    "fruitbot": (-1.5, 32.4),
    "chaser": (0.5, 13),
    "miner": (1.5, 13),
    "jumper": (3, 10),
    "leaper": (3, 10),
    "maze": (5, 10),
    "bigfish": (1, 40),
    "heist": (3.5, 10),
    "climber": (2, 12.6),
    "plunder": (4.5, 30),
    "ninja": (3.5, 10),
    "bossfight": (0.5, 13),
}


def make_env(env_id, seed, task_wrapper=False, curriculum_components=None, start_level=0, num_levels=1, eval=False):
    def thunk():
        env = openai_gym.make(f"procgen-{env_id}-v0", distribution_mode="easy",
                              start_level=start_level, num_levels=num_levels)
        env = GymV21CompatibilityV0(env=env)
        env = gym.wrappers.RecordEpisodeStatistics(env)

        if task_wrapper or curriculum_components is not None:
            env = ProcgenTaskWrapper(env, env_id, seed=seed)

        if eval:
            env = GymnasiumEvaluationWrapper(env, start_index_spacing=3, randomize_order=False)

        if curriculum_components is not None:
            env = GymnasiumSyncWrapper(
                env,
                env.task_space,
                curriculum_components,
                batch_size=256,
                buffer_size=2,
            )
        return env
    return thunk


def wrap_vecenv(vecenv):
    vecenv.is_vector_env = True
    # vecenv = VecMonitor(venv=vecenv, filename=None, keep_buf=100)
    vecenv = VecNormalize(venv=vecenv, ob=False, ret=True)
    return vecenv


def level_replay_evaluate(
    env_name: str,
    policy: ProcgenAgent,
    num_episodes: int,
    device: torch.device,
    num_levels=0
):
    policy.eval()

    eval_envs = ProcgenEnv(
        num_envs=args.num_eval_episodes, env_name=env_name, num_levels=num_levels, start_level=0, distribution_mode="easy"
    )
    eval_envs = VecExtractDictObs(eval_envs, "rgb")
    eval_envs = VecMonitor(venv=eval_envs, filename=None, keep_buf=100)
    eval_envs = wrap_vecenv(eval_envs)
    eval_obs, _ = eval_envs.reset()
    eval_episode_rewards = []

    while len(eval_episode_rewards) < num_episodes:
        with torch.no_grad():
            eval_action, _, _, _ = policy.get_action_and_value(torch.Tensor(eval_obs).to(device))

        eval_obs, _, _, _, eval_infos = eval_envs.step(eval_action.cpu().numpy())
        for info in eval_infos:
            if 'episode' in info.keys():
                eval_episode_rewards.append(info['episode']['r'])

    mean_returns = np.mean(eval_episode_rewards)
    stddev_returns = np.std(eval_episode_rewards)
    env_min, env_max = PROCGEN_RETURN_BOUNDS[args.env_id]
    normalized_mean_returns = (mean_returns - env_min) / (env_max - env_min)
    return mean_returns, stddev_returns, normalized_mean_returns


if __name__ == "__main__":
    args = parse_args()
    run_name = f"{args.env_id}__{args.exp_name}__{args.seed}__{int(time.time())}"
    if args.track:
        import wandb

        wandb.init(
            project=args.wandb_project_name,
            entity=args.wandb_entity,
            sync_tensorboard=True,
            config=vars(args),
            name=run_name,
            monitor_gym=True,
            save_code=True,
            dir=args.logging_dir,
        )

    writer = SummaryWriter(os.path.join(args.logging_dir, f"./runs/{run_name}"))
    writer.add_text(
        "hyperparameters",
        "|param|value|\n|-|-|\n%s" % ("\n".join([f"|{key}|{value}|" for key, value in vars(args).items()])),
    )

    # TRY NOT TO MODIFY: seeding
    random.seed(args.seed)
    np.random.seed(args.seed)
    torch.manual_seed(args.seed)
    torch.backends.cudnn.deterministic = args.torch_deterministic

    device = torch.device("cuda" if torch.cuda.is_available() and args.cuda else "cpu")
    print(device)

    # Agent setup
    print("Creating agent")
    agent = ProcgenAgent(
        (64, 64, 3),
        15,
        base_kwargs={'hidden_size': 256}
    ).to(device)
    optimizer = optim.Adam(agent.parameters(), lr=args.learning_rate, eps=1e-5)

    # Curriculum setup
    curriculum = None
    if args.curriculum:
        sample_env = openai_gym.make(f"procgen-{args.env_id}-v0")
        sample_env = GymV21CompatibilityV0(env=sample_env)
        sample_env = gym.wrappers.RecordEpisodeStatistics(sample_env)
        sample_env = ProcgenTaskWrapper(sample_env, args.env_id, seed=args.seed)

        # Intialize Curriculum Method
        if args.curriculum_method == "plr":
            print("Using prioritized level replay.")
            curriculum = PrioritizedLevelReplay(
                sample_env.task_space,
                sample_env.observation_space,
                num_steps=args.num_steps,
                num_processes=args.num_envs,
                gamma=args.gamma,
                gae_lambda=args.gae_lambda,
                task_sampler_kwargs_dict={"strategy": "grounded_positive_value_loss", "replay_schedule": "fixed"},
                device="cuda",
            )
        elif args.curriculum_method == "simpleplr":
            print("Using simple prioritized level replay.")
            curriculum = DirectPrioritizedLevelReplay(
                sample_env.task_space,
                num_steps=args.num_steps,
                num_processes=args.num_envs,
                device="cpu",
                suppress_usage_warnings=False,
            )
        elif args.curriculum_method == "centralplr":
            print("Using centralized prioritized level replay.")
            curriculum = CentralPrioritizedLevelReplay(
                sample_env.task_space,
                num_steps=args.num_steps,
                num_processes=args.num_envs,
                gamma=args.gamma,
                gae_lambda=args.gae_lambda,
                task_sampler_kwargs_dict={"strategy": "value_l1"},
            )
        elif args.curriculum_method == "robustplr":
            print("Using robust prioritized level replay.")
            plr_eval_envs = gym.vector.AsyncVectorEnv(
                [
<<<<<<< HEAD
                    make_env(args.env_id, 0, num_levels=1, task_wrapper=True)
=======
                    make_env(args.env_id, args.seed + i, num_levels=200, task_wrapper=True)
>>>>>>> 732740b3
                    for i in range(args.num_envs)
                ]
            )
            evaluator = CleanRLEvaluator(agent, device="cuda", copy_agent=True)
            curriculum = CentralPrioritizedLevelReplay(
                sample_env.task_space,
                num_steps=args.num_steps,
                num_processes=args.num_envs,
                gamma=args.gamma,
                gae_lambda=args.gae_lambda,
                robust_plr=True,
                eval_envs=plr_eval_envs,
                evaluator=evaluator,
                task_sampler_kwargs_dict={"strategy": "positive_value_loss", "replay_schedule": "proportionate",
                                          "rho": 0.5, "replay_prob": 0.5, "staleness_coef": args.staleness_coef, "temperature": args.temperature, "alpha": args.plr_ema_alpha},
            )
        elif args.curriculum_method == "dr":
            print("Using domain randomization.")
            curriculum = DomainRandomization(sample_env.task_space)
        elif args.curriculum_method == "bdr":
            print("Using batched domain randomization.")
            curriculum = BatchedDomainRandomization(args.batch_size, sample_env.task_space)
        elif args.curriculum_method == "constant":
            print("Using constant curriculum.")
            curriculum = Constant(0, sample_env.task_space, require_step_updates=True)
        elif args.curriculum_method == "lp":
            print("Using learning progress.")
            eval_envs = gym.vector.AsyncVectorEnv(
                [make_env(args.env_id, 0, task_wrapper=True, num_levels=1, eval=True) for _ in range(args.num_envs)]
            )
            lp_eval_envs = wrap_vecenv(eval_envs)
            evaluator = CleanRLEvaluator(agent, device="cuda", copy_agent=True, simple_copy=True)
            curriculum = LearningProgress(
                sample_env.task_space,
                eval_envs=lp_eval_envs,
                evaluator=evaluator,
                eval_interval_steps=25 * args.batch_size,
                eval_eps=20 * 200,
                continuous_progress=True,
                normalize_success=args.normalize_success_rates,
                ema_alpha=args.lp_ema_alpha,
                p_theta=args.lp_ptheta
            )
        elif args.curriculum_method == "learnability":
            print("Using learnability.")
            eval_envs = gym.vector.AsyncVectorEnv(
                [make_env(args.env_id, 0, task_wrapper=True, num_levels=1, eval=True) for _ in range(args.num_envs)]
            )
            lp_eval_envs = wrap_vecenv(eval_envs)
            evaluator = CleanRLEvaluator(agent, device="cuda", copy_agent=True, simple_copy=True)
            curriculum = Learnability(
                sample_env.task_space,
                eval_envs=lp_eval_envs,
                evaluator=evaluator,
                eval_interval_steps=25 * args.batch_size,
                eval_eps=20 * 200,
                continuous_progress=True,
                normalize_success=args.normalize_success_rates,
            )
        elif args.curriculum_method == "learnability_top10":
            print("Using learnability top 10.")
            eval_envs = gym.vector.SyncVectorEnv(
                [make_env(args.env_id, 0, task_wrapper=True, num_levels=1, eval=True) for _ in range(args.num_envs)]
            )
            lp_eval_envs = wrap_vecenv(eval_envs)
            evaluator = CleanRLEvaluator(agent, device="cuda", copy_agent=True)
            curriculum = Learnability(
                sample_env.task_space,
                eval_envs=lp_eval_envs,
                evaluator=evaluator,
                eval_interval_steps=25 * args.batch_size,
                eval_eps=20 * 200,
                continuous_progress=True,
                normalize_success=args.normalize_success_rates,
                sampling="topk",
                topk=args.learnability_top_k,
                learnable_prob=args.learnability_sampling_prob
            )
        elif args.curriculum_method == "sq":
            print("Using sequential curriculum.")
            curricula = []
            stopping = []
            for i in range(0, 199, 10):
                curricula.append(list(range(i, i + 10)))
                stopping.append("steps>=500000")
                curricula.append(list(range(i + 10)))
                stopping.append("steps>=500000")
            curriculum = SequentialCurriculum(curricula, stopping[:-1], sample_env.task_space)
        else:
            raise ValueError(f"Unknown curriculum method {args.curriculum_method}")
        curriculum = make_multiprocessing_curriculum(curriculum, timeout=3000, start=True)

    # env setup
    print("Creating env")
    envs = gym.vector.AsyncVectorEnv(
        [
            make_env(
                args.env_id,
                args.seed + i,
                curriculum_components=curriculum.components if args.curriculum else None,
                num_levels=1 if args.curriculum else 0,
            )
            for i in range(args.num_envs)
        ]
    )
    envs = wrap_vecenv(envs)
    print("Created envs")

    # Wait to delete sample_env until after envs is created. For some reason procgen wants to rebuild for each env.
    if args.curriculum:
        del sample_env
        curriculum.start()
    print("Curriculum started")

    # ALGO Logic: Storage setup
    obs = torch.zeros((args.num_steps, args.num_envs) + envs.single_observation_space.shape).to(device)
    actions = torch.zeros((args.num_steps, args.num_envs) + envs.single_action_space.shape).to(device)
    logprobs = torch.zeros((args.num_steps, args.num_envs)).to(device)
    rewards = torch.zeros((args.num_steps, args.num_envs)).to(device)
    dones = torch.zeros((args.num_steps, args.num_envs)).to(device)
    values = torch.zeros((args.num_steps, args.num_envs)).to(device)
    tasks = torch.zeros((args.num_steps, args.num_envs)).to(device)

    # TRY NOT TO MODIFY: start the game
    global_step = 0
    start_time = time.time()
    next_obs, _ = envs.reset()
    next_obs = torch.Tensor(next_obs).to(device)
    next_done = torch.zeros(args.num_envs).to(device)
    num_updates = args.total_timesteps // args.batch_size
    episode_rewards = deque(maxlen=10)
    completed_episodes = 0
    for update in range(1, num_updates + 1):
        print("Update")
        # Annealing the rate if instructed to do so.
        if args.anneal_lr:
            frac = 1.0 - (update - 1.0) / num_updates
            lrnow = frac * args.learning_rate
            optimizer.param_groups[0]["lr"] = lrnow

        for step in range(0, args.num_steps):
            global_step += 1 * args.num_envs
            obs[step] = next_obs
            dones[step] = next_done

            # ALGO LOGIC: action logic
            with torch.no_grad():
                action, logprob, _, value = agent.get_action_and_value(next_obs)
                values[step] = value.flatten()
            actions[step] = action
            logprobs[step] = logprob

            # TRY NOT TO MODIFY: execute the game and log data.
            next_obs, reward, term, trunc, infos = envs.step(action.cpu().numpy())
            next_done = np.logical_or(term, trunc)
            rewards[step] = torch.tensor(reward).to(device).view(-1)
            if args.curriculum:
                tasks[step] = torch.Tensor(infos["task"])
            next_obs, next_done = torch.Tensor(next_obs).to(device), torch.Tensor(next_done).to(device)
            completed_episodes += sum(next_done)

            if "episode" in infos.keys():
                for i in range(len(infos["episode"]["r"])):
                    if next_done[i]:
                        episode_rewards.append(infos["episode"]['r'][i])
                        print(f"global_step={global_step}, episodic_return={infos['episode']['r'][i]}")
                        writer.add_scalar("charts/episodic_return", infos["episode"]["r"][i], global_step)
                        writer.add_scalar("charts/episodic_length", infos["episode"]["l"][i], global_step)
                        break

            # Syllabus curriculum update
            if args.curriculum and args.curriculum_method in ["centralplr", "robustplr"]:
                with torch.no_grad():
                    next_value = agent.get_value(next_obs)
                current_tasks = tasks[step]

                plr_update = {
                    "value": value,
                    "next_value": next_value,
                    "rew": reward,
                    "dones": next_done,
                    "tasks": current_tasks,
                }
                curriculum.update(plr_update)

        if curriculum is not None:
            curriculum.log_metrics(writer, [], step=global_step, log_n_tasks=5)

        # bootstrap value if not done
        with torch.no_grad():
            next_value = agent.get_value(next_obs).reshape(1, -1)
            if args.gae:
                advantages = torch.zeros_like(rewards).to(device)
                lastgaelam = 0
                for t in reversed(range(args.num_steps)):
                    if t == args.num_steps - 1:
                        nextnonterminal = 1.0 - next_done
                        nextvalues = next_value
                    else:
                        nextnonterminal = 1.0 - dones[t + 1]
                        nextvalues = values[t + 1]
                    delta = rewards[t] + args.gamma * nextvalues * nextnonterminal - values[t]
                    advantages[t] = lastgaelam = delta + args.gamma * args.gae_lambda * nextnonterminal * lastgaelam
                returns = advantages + values
            else:
                returns = torch.zeros_like(rewards).to(device)
                for t in reversed(range(args.num_steps)):
                    if t == args.num_steps - 1:
                        nextnonterminal = 1.0 - next_done
                        next_return = next_value
                    else:
                        nextnonterminal = 1.0 - dones[t + 1]
                        next_return = returns[t + 1]
                    returns[t] = rewards[t] + args.gamma * nextnonterminal * next_return
                advantages = returns - values

        if args.curriculum and args.curriculum_method == "simpleplr":
            a, b = returns.shape
            new_returns = torch.zeros((a + 1, b))
            new_returns[:-1, :] = returns
            new_values = torch.zeros((a + 1, b))
            new_values[:-1, :] = values
            new_values[-1, :] = next_value
            scores = (new_returns - new_values).abs()
            curriculum.update(tasks, scores, dones)

        # flatten the batch
        b_obs = obs.reshape((-1,) + envs.single_observation_space.shape)
        b_logprobs = logprobs.reshape(-1)
        b_actions = actions.reshape((-1,) + envs.single_action_space.shape)
        b_advantages = advantages.reshape(-1)
        b_returns = returns.reshape(-1)
        b_values = values.reshape(-1)

        # Optimizing the policy and value network
        b_inds = np.arange(args.batch_size)
        clipfracs = []
        for _ in range(args.update_epochs):
            np.random.shuffle(b_inds)
            for start in range(0, args.batch_size, args.minibatch_size):
                end = start + args.minibatch_size
                mb_inds = b_inds[start:end]

                _, newlogprob, entropy, newvalue = agent.get_action_and_value(b_obs[mb_inds], b_actions.long()[mb_inds])
                logratio = newlogprob - b_logprobs[mb_inds]
                ratio = logratio.exp()

                with torch.no_grad():
                    # calculate approx_kl http://joschu.net/blog/kl-approx.html
                    old_approx_kl = (-logratio).mean()
                    approx_kl = ((ratio - 1) - logratio).mean()
                    clipfracs += [((ratio - 1.0).abs() > args.clip_coef).float().mean().item()]

                mb_advantages = b_advantages[mb_inds]
                if args.norm_adv:
                    mb_advantages = (mb_advantages - mb_advantages.mean()) / (mb_advantages.std() + 1e-8)

                # Policy loss
                pg_loss1 = -mb_advantages * ratio
                pg_loss2 = -mb_advantages * torch.clamp(ratio, 1 - args.clip_coef, 1 + args.clip_coef)
                pg_loss = torch.max(pg_loss1, pg_loss2).mean()

                # Value loss
                newvalue = newvalue.view(-1)
                if args.clip_vloss:
                    v_loss_unclipped = (newvalue - b_returns[mb_inds]) ** 2
                    v_clipped = b_values[mb_inds] + torch.clamp(
                        newvalue - b_values[mb_inds],
                        -args.clip_coef,
                        args.clip_coef,
                    )
                    v_loss_clipped = (v_clipped - b_returns[mb_inds]) ** 2
                    v_loss_max = torch.max(v_loss_unclipped, v_loss_clipped)
                    v_loss = 0.5 * v_loss_max.mean()
                else:
                    v_loss = 0.5 * ((newvalue - b_returns[mb_inds]) ** 2).mean()

                entropy_loss = entropy.mean()
                loss = pg_loss - args.ent_coef * entropy_loss + v_loss * args.vf_coef

                optimizer.zero_grad()
                loss.backward()
                nn.utils.clip_grad_norm_(agent.parameters(), args.max_grad_norm)
                optimizer.step()

            if args.target_kl is not None and approx_kl > args.target_kl:
                break

        y_pred, y_true = b_values.cpu().numpy(), b_returns.cpu().numpy()
        var_y = np.var(y_true)
        explained_var = np.nan if var_y == 0 else 1 - np.var(y_true - y_pred) / var_y

        # Evaluate agent
        mean_eval_returns, stddev_eval_returns, normalized_mean_eval_returns = level_replay_evaluate(
            args.env_id, agent, args.num_eval_episodes, device, num_levels=0
        )
        mean_train_returns, stddev_train_returns, normalized_mean_train_returns = level_replay_evaluate(
            args.env_id, agent, args.num_eval_episodes, device, num_levels=200
        )

        # TRY NOT TO MODIFY: record rewards for plotting purposes
        writer.add_scalar("charts/learning_rate", optimizer.param_groups[0]["lr"], global_step)
        if len(episode_rewards) > 0:
            writer.add_scalar("charts/episode_returns", np.mean(episode_rewards), global_step)
        writer.add_scalar("losses/value_loss", v_loss.item(), global_step)
        writer.add_scalar("losses/policy_loss", pg_loss.item(), global_step)
        writer.add_scalar("losses/entropy", entropy_loss.item(), global_step)
        writer.add_scalar("losses/old_approx_kl", old_approx_kl.item(), global_step)
        writer.add_scalar("losses/approx_kl", approx_kl.item(), global_step)
        writer.add_scalar("losses/clipfrac", np.mean(clipfracs), global_step)
        writer.add_scalar("losses/explained_variance", explained_var, global_step)
        print("SPS:", int(global_step / (time.time() - start_time)))
        writer.add_scalar("charts/SPS", int(global_step / (time.time() - start_time)), global_step)

        writer.add_scalar("test_eval/mean_episode_return", mean_eval_returns, global_step)
        writer.add_scalar("test_eval/normalized_mean_eval_return", normalized_mean_eval_returns, global_step)
        writer.add_scalar("test_eval/stddev_eval_return", stddev_eval_returns, global_step)

        writer.add_scalar("train_eval/mean_episode_return", mean_train_returns, global_step)
        writer.add_scalar("train_eval/normalized_mean_train_return", normalized_mean_train_returns, global_step)
        writer.add_scalar("train_eval/stddev_train_return", stddev_train_returns, global_step)

        writer.add_scalar("curriculum/completed_episodes", completed_episodes, step)
    if args.curriculum:
        curriculum.stop()
    envs.close()
    writer.close()<|MERGE_RESOLUTION|>--- conflicted
+++ resolved
@@ -309,11 +309,7 @@
             print("Using robust prioritized level replay.")
             plr_eval_envs = gym.vector.AsyncVectorEnv(
                 [
-<<<<<<< HEAD
                     make_env(args.env_id, 0, num_levels=1, task_wrapper=True)
-=======
-                    make_env(args.env_id, args.seed + i, num_levels=200, task_wrapper=True)
->>>>>>> 732740b3
                     for i in range(args.num_envs)
                 ]
             )
