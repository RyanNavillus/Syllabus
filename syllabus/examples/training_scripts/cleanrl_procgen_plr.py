--- conflicted
+++ resolved
@@ -22,7 +22,7 @@
 from torch.utils.tensorboard import SummaryWriter
 
 from syllabus.core import MultiProcessingSyncWrapper, make_multiprocessing_curriculum
-from syllabus.curricula import PrioritizedLevelReplay, DomainRandomization, BatchedDomainRandomization, LearningProgressCurriculum, SequentialCurriculum
+from syllabus.curricula import PrioritizedLevelReplay, DomainRandomization, LearningProgressCurriculum, SequentialCurriculum
 from syllabus.examples.models import ProcgenAgent
 from syllabus.examples.task_wrappers import ProcgenTaskWrapper
 from syllabus.examples.utils.vecenv import VecMonitor, VecNormalize, VecExtractDictObs
@@ -127,21 +127,17 @@
 }
 
 
-def make_env(env_id, seed, task_wrapper=False, curriculum=None, start_level=0, num_levels=1):
+def make_env(env_id, seed, curriculum=None, start_level=0, num_levels=1):
     def thunk():
         env = openai_gym.make(f"procgen-{env_id}-v0", distribution_mode="easy", start_level=start_level, num_levels=num_levels)
         env = GymV21CompatibilityV0(env=env)
-
-        if task_wrapper or curriculum is not None:
+        if curriculum is not None:
             env = ProcgenTaskWrapper(env, env_id, seed=seed)
-
-        if curriculum is not None:
             env = MultiProcessingSyncWrapper(
                 env,
                 curriculum.get_components(),
                 update_on_step=curriculum.requires_step_updates,
                 task_space=env.task_space,
-                batch_size=10
             )
         return env
     return thunk
@@ -189,31 +185,12 @@
     return mean_returns, stddev_returns, normalized_mean_returns
 
 
-def make_value_fn(agent):
+def make_value_fn():
     def get_value(obs):
         obs = np.array(obs)
         with torch.no_grad():
             return agent.get_value(torch.Tensor(obs).to(device))
     return get_value
-
-
-<<<<<<< HEAD
-def make_action_fn():
-    def get_action(obs):
-        obs = np.array(obs)
-        with torch.no_grad():
-            action, _, _, _ = agent.get_action_and_value(torch.Tensor(obs).to(device))
-            return action.to("cpu").numpy()
-    return get_action
-=======
-def make_action_value_fn(agent):
-    def get_action_value(obs):
-        obs = np.array(obs[None,:])
-        with torch.no_grad():
-            action, logprob, _, value = agent.get_action_and_value(torch.Tensor(obs).to(device))
-        return action.cpu().numpy(), value
-    return get_action_value
->>>>>>> b96686dd
 
 
 if __name__ == "__main__":
@@ -247,32 +224,7 @@
     torch.backends.cudnn.deterministic = args.torch_deterministic
 
     device = torch.device("cuda" if torch.cuda.is_available() and args.cuda else "cpu")
-
-    print("Creating agent")
-    agent = ProcgenAgent(
-        (64, 64, 3),
-        15,
-        arch="large",
-        base_kwargs={'recurrent': False, 'hidden_size': 256}
-    ).to(device)
-    optimizer = optim.Adam(agent.parameters(), lr=args.learning_rate, eps=1e-5)
-
-    sample_envs = gym.vector.AsyncVectorEnv([make_env(args.env_id, args.seed + i) for i in range(args.num_envs)])
-    sample_envs = wrap_vecenv(sample_envs)
-    single_action_space = sample_envs.single_action_space
-    single_observation_space = sample_envs.single_observation_space
-    sample_envs.close()
-
-    # Agent setup
-    assert isinstance(single_action_space, gym.spaces.Discrete), "only discrete action space is supported"
-    print("Creating agent")
-    agent = ProcgenAgent(
-        single_observation_space.shape,
-        single_action_space.n,
-        arch="large",
-        base_kwargs={'recurrent': False, 'hidden_size': 256}
-    ).to(device)
-    optimizer = optim.Adam(agent.parameters(), lr=args.learning_rate, eps=1e-5)
+    print("Device:", device)
 
     # Curriculum setup
     curriculum = None
@@ -284,9 +236,6 @@
         # Intialize Curriculum Method
         if args.curriculum_method == "plr":
             print("Using prioritized level replay.")
-
-            plr_eval_env = make_env(args.env_id, args.seed, num_levels=200)()
-            plr_eval_env = ProcgenTaskWrapper(plr_eval_env, args.env_id, seed=args.seed)
             curriculum = PrioritizedLevelReplay(
                 sample_env.task_space,
                 sample_env.observation_space,
@@ -295,24 +244,14 @@
                 gamma=args.gamma,
                 gae_lambda=args.gae_lambda,
                 task_sampler_kwargs_dict={"strategy": "value_l1"},
-                get_value=make_value_fn(agent),
-                robust_plr=True,
-                eval_envs=plr_eval_env,
-                action_value_fn=make_action_value_fn(agent),
+                get_value=make_value_fn(),
             )
         elif args.curriculum_method == "dr":
             print("Using domain randomization.")
             curriculum = DomainRandomization(sample_env.task_space)
-        elif args.curriculum_method == "bdr":
-            print("Using batched domain randomization.")
-            curriculum = BatchedDomainRandomization(args.batch_size, sample_env.task_space)
         elif args.curriculum_method == "lp":
             print("Using learning progress.")
-            eval_envs = gym.vector.AsyncVectorEnv(
-                [make_env(args.env_id, 0, task_wrapper=True, num_levels=1) for _ in range(64)]
-            )
-            eval_envs = wrap_vecenv(eval_envs)
-            curriculum = LearningProgressCurriculum(eval_envs, make_action_fn(), sample_env.task_space, eval_interval_steps=409600)
+            curriculum = LearningProgressCurriculum(sample_env.task_space)
         elif args.curriculum_method == "sq":
             print("Using sequential curriculum.")
             curricula = []
@@ -342,6 +281,16 @@
         ]
     )
     envs = wrap_vecenv(envs)
+
+    assert isinstance(envs.single_action_space, gym.spaces.Discrete), "only discrete action space is supported"
+    print("Creating agent")
+    agent = ProcgenAgent(
+        envs.single_observation_space.shape,
+        envs.single_action_space.n,
+        arch="large",
+        base_kwargs={'recurrent': False, 'hidden_size': 256}
+    ).to(device)
+    optimizer = optim.Adam(agent.parameters(), lr=args.learning_rate, eps=1e-5)
 
     # ALGO Logic: Storage setup
     obs = torch.zeros((args.num_steps, args.num_envs) + envs.single_observation_space.shape).to(device)
