from typing import Callable

import argparse
import os
import random
import time
from collections import deque
from distutils.util import strtobool

import gym as openai_gym
import gymnasium as gym
from gym import spaces
import numpy as np
import procgen  # noqa: F401
from procgen import ProcgenEnv
import torch
import wandb
from stable_baselines3 import PPO
from stable_baselines3.common.callbacks import BaseCallback, CallbackList, EvalCallback
from stable_baselines3.common.vec_env import (VecExtractDictObs, DummyVecEnv, VecMonitor,
                                              VecNormalize)
from stable_baselines3.common.vec_env.base_vec_env import VecEnv, VecEnvStepReturn, VecEnvWrapper
from shimmy.openai_gym_compatibility import GymV21CompatibilityV0
from torch.utils.tensorboard import SummaryWriter

from syllabus.core import (MultiProcessingSyncWrapper,
                           make_multiprocessing_curriculum)
from syllabus.curricula import CentralizedPrioritizedLevelReplay, DomainRandomization
from syllabus.examples.task_wrappers import ProcgenTaskWrapper
from syllabus.examples.models import ProcgenAgent
from wandb.integration.sb3 import WandbCallback



def parse_args():
    # fmt: off
    parser = argparse.ArgumentParser()
    parser.add_argument("--exp-name", type=str, default=os.path.basename(__file__).rstrip(".py"),
                        help="the name of this experiment")
    parser.add_argument("--seed", type=int, default=1,
                        help="seed of the experiment")
    parser.add_argument("--torch-deterministic", type=lambda x: bool(strtobool(x)), default=True, nargs="?", const=True,
                        help="if toggled, `torch.backends.cudnn.deterministic=False`")
    parser.add_argument("--cuda", type=lambda x: bool(strtobool(x)), default=True, nargs="?", const=True,
                        help="if toggled, cuda will be enabled by default")
    parser.add_argument("--track", type=lambda x: bool(strtobool(x)), default=False, nargs="?", const=True,
                        help="if toggled, this experiment will be tracked with Weights and Biases")
    parser.add_argument("--wandb-project-name", type=str, default="syllabus",
                        help="the wandb's project name")
    parser.add_argument("--wandb-entity", type=str, default=None,
                        help="the entity (team) of wandb's project")
    parser.add_argument("--capture-video", type=lambda x: bool(strtobool(x)), default=False, nargs="?", const=True,
                        help="weather to capture videos of the agent performances (check out `videos` folder)")
    parser.add_argument("--logging-dir", type=str, default=".",
                        help="the base directory for logging and wandb storage.")

    # Algorithm specific arguments
    parser.add_argument("--env-id", type=str, default="starpilot",
                        help="the id of the environment")
    parser.add_argument("--total-timesteps", type=int, default=int(25e6),
                        help="total timesteps of the experiments")
    parser.add_argument("--learning-rate", type=float, default=5e-4,
                        help="the learning rate of the optimizer")
    parser.add_argument("--num-envs", type=int, default=64,
                        help="the number of parallel game environments")
    parser.add_argument("--num-steps", type=int, default=256,
                        help="the number of steps to run in each environment per policy rollout")
    parser.add_argument("--anneal-lr", type=lambda x: bool(strtobool(x)), default=False, nargs="?", const=True,
                        help="Toggle learning rate annealing for policy and value networks")
    parser.add_argument("--gae", type=lambda x: bool(strtobool(x)), default=True, nargs="?", const=True,
                        help="Use GAE for advantage computation")
    parser.add_argument("--gamma", type=float, default=0.999,
                        help="the discount factor gamma")
    parser.add_argument("--gae-lambda", type=float, default=0.95,
                        help="the lambda for the general advantage estimation")
    parser.add_argument("--num-minibatches", type=int, default=8,
                        help="the number of mini-batches")
    parser.add_argument("--update-epochs", type=int, default=3,
                        help="the K epochs to update the policy")
    parser.add_argument("--norm-adv", type=lambda x: bool(strtobool(x)), default=True, nargs="?", const=True,
                        help="Toggles advantages normalization")
    parser.add_argument("--clip-coef", type=float, default=0.2,
                        help="the surrogate clipping coefficient")
    parser.add_argument("--clip-vloss", type=lambda x: bool(strtobool(x)), default=True, nargs="?", const=True,
                        help="Toggles whether or not to use a clipped loss for the value function, as per the paper.")
    parser.add_argument("--ent-coef", type=float, default=0.01,
                        help="coefficient of the entropy")
    parser.add_argument("--vf-coef", type=float, default=0.5,
                        help="coefficient of the value function")
    parser.add_argument("--max-grad-norm", type=float, default=0.5,
                        help="the maximum norm for the gradient clipping")
    parser.add_argument("--target-kl", type=float, default=None,
                        help="the target KL divergence threshold")

    # Procgen arguments
    parser.add_argument("--full-dist", type=lambda x: bool(strtobool(x)), default=True, nargs="?", const=True,
                        help="Train on full distribution of levels.")

    # Curriculum arguments
    parser.add_argument("--curriculum", type=lambda x: bool(strtobool(x)), default=False, nargs="?", const=True,
                        help="if toggled, this experiment will use curriculum learning")
    parser.add_argument("--curriculum-method", type=str, default="plr",
                        help="curriculum method to use")
    parser.add_argument("--num-eval-episodes", type=int, default=10,
                        help="the number of episodes to evaluate the agent on after each policy update.")

    args = parser.parse_args()
    args.batch_size = int(args.num_envs * args.num_steps)
    args.minibatch_size = int(args.batch_size // args.num_minibatches)
    # fmt: on
    return args


PROCGEN_RETURN_BOUNDS = {
    "coinrun": (5, 10),
    "starpilot": (2.5, 64),
    "caveflyer": (3.5, 12),
    "dodgeball": (1.5, 19),
    "fruitbot": (-1.5, 32.4),
    "chaser": (0.5, 13),
    "miner": (1.5, 13),
    "jumper": (3, 10),
    "leaper": (3, 10),
    "maze": (5, 10),
    "bigfish": (1, 40),
    "heist": (3.5, 10),
    "climber": (2, 12.6),
    "plunder": (4.5, 30),
    "ninja": (3.5, 10),
    "bossfight": (0.5, 13),
}

# Copy to avoid using the wrong space in the origional class for sb3 verison VecExtractDictObs
class VecExtractDictObs(VecEnvWrapper):

    def __init__(self, venv: VecEnv, key: str):
        self.key = key
        assert isinstance(
            venv.observation_space, spaces.Dict
        ), f"VecExtractDictObs can only be used with Dict obs space, not {venv.observation_space}"
        super().__init__(venv=venv, observation_space=venv.observation_space.spaces[self.key])

    def reset(self) -> np.ndarray:
        obs = self.venv.reset()
        assert isinstance(obs, dict)
        return obs[self.key]

    def step_wait(self) -> VecEnvStepReturn:
        obs, reward, done, infos = self.venv.step_wait()
        assert isinstance(obs, dict)
        for info in infos:
            if "terminal_observation" in info:
                info["terminal_observation"] = info["terminal_observation"][self.key]
        return obs[self.key], reward, done, infos


def make_env(env_id, seed, curriculum=None, start_level=0, num_levels=1):
    def thunk():
        env = openai_gym.make(f"procgen-{env_id}-v0", distribution_mode="easy", start_level=start_level, num_levels=num_levels)
        env = GymV21CompatibilityV0(env=env)
        components = curriculum.get_components()
        if curriculum is not None:
            env = ProcgenTaskWrapper(env, env_id, seed=seed)
            env = MultiProcessingSyncWrapper(
                env=env,
                components=components,
                update_on_step=False,
                task_space=env.task_space,
            )
        return env
    return thunk

def level_replay_evaluate_sb3(env_name, model, num_episodes, num_levels=0):

    eval_envs = ProcgenEnv(
    num_envs=args.num_eval_episodes, env_name=env_name, num_levels=num_levels, start_level=0, distribution_mode="easy", paint_vel_info=False
    )

    eval_envs = VecExtractDictObs(eval_envs, "rgb") 
    eval_envs = wrap_vecenv(eval_envs)

    episode_rewards, _ = evaluate_policy(
                model,
                eval_envs,
                n_eval_episodes=num_episodes,
                render=False,
                deterministic=False,
                return_episode_rewards=True,
                warn=True,
            )

    mean_returns = np.mean(episode_rewards)
    stddev_returns = np.std(episode_rewards)
    env_min, env_max = PROCGEN_RETURN_BOUNDS[args.env_id]
    normalized_mean_returns = (mean_returns - env_min) / (env_max - env_min)
    return mean_returns, stddev_returns, normalized_mean_returns

def wrap_vecenv(vecenv):
    vecenv = VecMonitor(venv=vecenv, filename=None)
    vecenv = VecNormalize(venv=vecenv, norm_obs=False, norm_reward=True, training=False)
    return vecenv


class CustomCallback(BaseCallback):
    """
    A custom callback that derives from ``BaseCallback``.

    :param verbose: Verbosity level: 0 for no output, 1 for info messages, 2 for debug messages
    """
    def __init__(self, curriculum, verbose=0):
        super().__init__(verbose)
        self.curriculum = curriculum

    def _on_step(self) -> bool:
<<<<<<< HEAD
        if args.curriculum and args.curriculum_method == "plr":
            tasks = self.training_env.venv.venv.venv.get_attr("task")
            update = {
                "update_type": "on_demand",
                "metrics": {
                    "value": self.locals["values"],
                    "next_value": self.locals["values"],
                    "rew": self.locals["rewards"],
                    "dones": self.locals["dones"],
                    "tasks": tasks,
                },
            }
            self.curriculum.update_curriculum(update)
=======
        if self.num_timesteps % 256 * 64 == 0:
            if args.curriculum and args.curriculum_method == "plr":
                tasks = self.training_env.venv.venv.venv.get_attr("task")
                update = {
                    "update_type": "on_demand",
                    "metrics": {
                        "value": self.locals["values"],
                        "next_value": self.locals["values"],
                        "rew": self.locals["rewards"],
                        "dones": self.locals["dones"],
                        "tasks": tasks,
                    },
                }
                self.curriculum.update_curriculum(update)
            mean_eval_returns, _, _ = level_replay_evaluate_sb3(args.env_id, model, args.num_eval_episodes, num_levels=0)
            writer.add_scalar("test_eval/mean_episode_return", mean_eval_returns, self.num_timesteps)
>>>>>>> e3391c26
        return True
    
class Level_Replay_EvalCallback(BaseCallback):

    def __init__(self, env_name, model, eval_freq, num_episodes, num_levels=0, verbose=0):
        super().__init__(verbose)
        self.env_name = env_name
        self.model = model
        self.num_episodes = num_episodes
        self.num_levels = num_levels
        self.eval_freq = eval_freq

    def _on_step(self) -> bool:
        """
        This method will be called by the model after each call to `env.step()`.
        You must return True to continue training, or False to stop.
        """
        return True  

    def _on_rollout_end(self) -> None:
        if self.num_timesteps % self.eval_freq == 0:
            mean_eval_returns, _, _ = level_replay_evaluate_sb3(self.env_name, self.model, self.num_episodes, self.num_levels)
            writer.add_scalar("test_eval/mean_episode_return", mean_eval_returns, self.num_timesteps)
            

def linear_schedule(initial_value: float) -> Callable[[float], float]:
    def func(progress_remaining: float) -> float:
        return progress_remaining * initial_value
    return func


if __name__ == "__main__":
    args = parse_args()
    run_name = f"{args.env_id}__{args.exp_name}__{args.seed}__{int(time.time())}"
    if args.track:
        import wandb

        run = wandb.init(
            project=args.wandb_project_name,
            entity=args.wandb_entity,
            sync_tensorboard=True,
            config=vars(args),
            name=run_name,
            monitor_gym=True,
            save_code=True,
            dir=args.logging_dir,
        )

    writer = SummaryWriter(os.path.join(args.logging_dir, "./runs/{run_name}"))
    writer.add_text(
        "hyperparameters",
        "|param|value|\n|-|-|\n%s" % ("\n".join([f"|{key}|{value}|" for key, value in vars(args).items()])),
    )

    # TRY NOT TO MODIFY: seeding
    random.seed(args.seed)
    np.random.seed(args.seed)
    torch.manual_seed(args.seed)
    torch.backends.cudnn.deterministic = args.torch_deterministic

    device = torch.device("cuda" if torch.cuda.is_available() and args.cuda else "cpu")
    print("Device:", device)

    # Curriculum setup
    curriculum = None
    if args.curriculum:
        sample_env = openai_gym.make(f"procgen-{args.env_id}-v0")
        sample_env = GymV21CompatibilityV0(env=sample_env)
        sample_env = ProcgenTaskWrapper(sample_env, args.env_id, seed=args.seed)

        # Intialize Curriculum Method
        if args.curriculum_method == "dr":
            print("Using domain randomization.")
            curriculum = DomainRandomization(sample_env.task_space)
        else:
            raise ValueError(f"Unknown curriculum method {args.curriculum_method}")
        curriculum = make_multiprocessing_curriculum(curriculum)
        del sample_env

    # env setup
    print("Creating env")
    venv = DummyVecEnv(
    [
        make_env(args.env_id,
                args.seed + i,
                curriculum=curriculum if args.curriculum else None,
                num_levels=1 if args.curriculum else 0)
        for i in range(args.num_envs)
    ]
    )
    venv = wrap_vecenv(venv)
    assert isinstance(venv.action_space, gym.spaces.discrete.Discrete), "only discrete action space is supported"

    print("Creating agent")
    agent = ProcgenAgent(
        venv.single_observation_space.shape,
        venv.single_action_space.n,
        arch="large",
        base_kwargs={'recurrent': False, 'hidden_size': 256}
    ).to(device)

    print("Creating model")
    model = PPO(
        "CnnPolicy",
        venv,
        verbose=1,
        n_steps=256,
        learning_rate=linear_schedule(0.0005),
        gamma=0.999,
        gae_lambda=0.95,
        n_epochs=3,
        clip_range_vf=0.2,
        ent_coef=0.01,
        batch_size=256 * 64,
        tensorboard_log="runs/testing"
    )

    wandb_callback = WandbCallback(
        model_save_path=f"models/{run.id}",
        verbose=2,
    )
    
    plr_callback = CustomCallback(curriculum)
    level_replay_evaluate_callback = Level_Replay_EvalCallback(args.env_id, model, int(args.num_envs * args.num_steps), args.num_eval_episodes, num_levels=0)

    callback = CallbackList([wandb_callback, plr_callback, level_replay_evaluate_callback])
    model.learn(
        25000000,
        callback=callback,
    )

    
<|MERGE_RESOLUTION|>--- conflicted
+++ resolved
@@ -212,7 +212,6 @@
         self.curriculum = curriculum
 
     def _on_step(self) -> bool:
-<<<<<<< HEAD
         if args.curriculum and args.curriculum_method == "plr":
             tasks = self.training_env.venv.venv.venv.get_attr("task")
             update = {
@@ -226,24 +225,6 @@
                 },
             }
             self.curriculum.update_curriculum(update)
-=======
-        if self.num_timesteps % 256 * 64 == 0:
-            if args.curriculum and args.curriculum_method == "plr":
-                tasks = self.training_env.venv.venv.venv.get_attr("task")
-                update = {
-                    "update_type": "on_demand",
-                    "metrics": {
-                        "value": self.locals["values"],
-                        "next_value": self.locals["values"],
-                        "rew": self.locals["rewards"],
-                        "dones": self.locals["dones"],
-                        "tasks": tasks,
-                    },
-                }
-                self.curriculum.update_curriculum(update)
-            mean_eval_returns, _, _ = level_replay_evaluate_sb3(args.env_id, model, args.num_eval_episodes, num_levels=0)
-            writer.add_scalar("test_eval/mean_episode_return", mean_eval_returns, self.num_timesteps)
->>>>>>> e3391c26
         return True
     
 class Level_Replay_EvalCallback(BaseCallback):
