--- conflicted
+++ resolved
@@ -14,18 +14,6 @@
 import torch.optim as optim
 from shimmy.openai_gym_compatibility import GymV21CompatibilityV0
 from torch.utils.tensorboard import SummaryWriter
-<<<<<<< HEAD
-
-from syllabus.core import MultiProcessingSyncWrapper, make_multiprocessing_curriculum
-from syllabus.core.evaluator import CleanRLDiscreteEvaluator, Evaluator
-from syllabus.curricula import PrioritizedLevelReplay, DomainRandomization, BatchedDomainRandomization, LearningProgressCurriculum, SequentialCurriculum
-from syllabus.curricula.plr.central_plr_wrapper import CentralizedPrioritizedLevelReplay
-from syllabus.examples.models import ProcgenAgent
-from syllabus.examples.task_wrappers import ProcgenTaskWrapper
-from syllabus.examples.task_wrappers.cartpole_task_wrapper import CartPoleTaskWrapper
-from syllabus.examples.utils.vecenv import VecMonitor, VecNormalize, VecExtractDictObs
-=======
->>>>>>> 6269ab85
 
 from syllabus.core import GymnasiumSyncWrapper, make_multiprocessing_curriculum
 from syllabus.core.evaluator import CleanRLEvaluator
@@ -118,19 +106,11 @@
             env = CartPoleTaskWrapper(env)
 
         if curriculum is not None:
-<<<<<<< HEAD
-            env = MultiProcessingSyncWrapper(
-                env,
-                curriculum.get_components(),
-                update_on_step=curriculum.requires_step_updates,
-                task_space=env.task_space,
-=======
             env = GymnasiumSyncWrapper(
                 env,
                 env.task_space,
                 curriculum.components,
                 update_on_step=curriculum.requires_step_updates,
->>>>>>> 6269ab85
                 batch_size=10
             )
         env.action_space.seed(0)
@@ -244,11 +224,7 @@
         # Intialize Curriculum Method
         if args.curriculum_method == "plr":
             print("Using prioritized level replay.")
-<<<<<<< HEAD
-            evaluator = CleanRLDiscreteEvaluator(agent, device=device)
-=======
             evaluator = CleanRLEvaluator(agent, device=device)
->>>>>>> 6269ab85
             curriculum = PrioritizedLevelReplay(
                 sample_env.task_space,
                 sample_env.observation_space,
@@ -261,11 +237,7 @@
             )
         elif args.curriculum_method == "centralplr":
             print("Using centralized prioritized level replay.")
-<<<<<<< HEAD
-            curriculum = CentralizedPrioritizedLevelReplay(
-=======
             curriculum = CentralPrioritizedLevelReplay(
->>>>>>> 6269ab85
                 sample_env.task_space,
                 num_steps=args.num_steps,
                 num_processes=args.num_envs,
@@ -284,12 +256,8 @@
             eval_envs = gym.vector.AsyncVectorEnv(
                 [make_env(args.env_id, task_wrapper=True) for _ in range(8)]
             )
-<<<<<<< HEAD
-            curriculum = LearningProgressCurriculum(eval_envs, make_action_fn(), sample_env.task_space, eval_interval_steps=409600)
-=======
             curriculum = LearningProgress(eval_envs, make_action_fn(),
                                           sample_env.task_space, eval_interval_steps=409600)
->>>>>>> 6269ab85
         elif args.curriculum_method == "sq":
             print("Using sequential curriculum.")
             curricula = []
@@ -367,11 +335,7 @@
                         writer.add_scalar("charts/episodic_return", ep_return, global_step)
                         writer.add_scalar("charts/episodic_length", info["episode"]["l"], global_step)
                         if curriculum is not None:
-<<<<<<< HEAD
-                            curriculum.log_metrics(writer, global_step)
-=======
                             curriculum.log_metrics(writer, [], step=global_step)
->>>>>>> 6269ab85
                         break
 
             # Syllabus curriculum update
