--- conflicted
+++ resolved
@@ -80,7 +80,7 @@
             for add_task in added_tasks:
                 self.env.add_task(add_task)
         obs, info = self.env.reset(*args, new_task=next_task, **kwargs)
-<<<<<<< HEAD
+        info["task"] = self.task_space.encode(self.get_task())
 
         # Add reset obs
         if self.update_on_step:
@@ -94,10 +94,6 @@
             self._send_if_full()
 
         return obs, info
-=======
-        info["task"] = self.task_space.encode(self.get_task())
-        return self.env.reset(*args, new_task=next_task, **kwargs)
->>>>>>> 2dacf65e
 
     def step(self, action):
         obs, rew, term, trunc, info = step_api_compatibility(self.env.step(action), output_truncation_bool=True)
