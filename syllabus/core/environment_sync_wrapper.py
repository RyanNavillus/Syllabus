from typing import Any, Callable, Dict

import gymnasium as gym
import numpy as np
import ray
<<<<<<< HEAD
from pettingzoo.utils.wrappers.base_parallel import BaseParallelWrapper
from gymnasium.utils.step_api_compatibility import step_api_compatibility
from syllabus.core import Curriculum
from syllabus.core.task_interface import TaskEnv, TaskWrapper, PettingZooTaskWrapper
=======
from gymnasium.utils.step_api_compatibility import step_api_compatibility

from syllabus.core import Curriculum, MultiProcessingCurriculumWrapper, TaskEnv, TaskWrapper
>>>>>>> bcfcdac2
from syllabus.task_space import TaskSpace


class MultiProcessingSyncWrapper(gym.Wrapper):
    """
    This wrapper is used to set the task on reset for a Gym environments running
    on parallel processes created using multiprocessing.Process. Meant to be used
    with a QueueLearningProgressCurriculum running on the main process.
    """

    def __init__(self,
                 env,
                 components: MultiProcessingCurriculumWrapper.Components,
                 update_on_step: bool = True,   # TODO: Fine grained control over which step elements are used. Controlled by curriculum?
                 batch_size: int = 100,
                 buffer_size: int = 2,  # Having an extra task in the buffer minimizes wait time at reset
                 task_space: TaskSpace = None,
                 global_task_completion: Callable[[Curriculum, np.ndarray, float, bool, Dict[str, Any]], bool] = None):
        # TODO: reimplement global task progress metrics
        assert isinstance(task_space, TaskSpace), f"task_space must be a TaskSpace object. Got {type(task_space)} instead."
        super().__init__(env)
        self.env = env
        self.components = components
        self._latest_task = None
        self.task_queue = components.task_queue
        self.update_queue = components.update_queue
        self.task_space = task_space
        self.update_on_step = update_on_step
        self.batch_size = batch_size
        self.global_task_completion = global_task_completion
        self.task_progress = 0.0
        self._batch_step = 0
        self.instance_id = components.get_id()

        # Create batch buffers for step updates
        if self.update_on_step:
            self._obs = [None] * self.batch_size
            self._rews = np.zeros(self.batch_size, dtype=np.float32)
            self._terms = np.zeros(self.batch_size, dtype=bool)
            self._truncs = np.zeros(self.batch_size, dtype=bool)
            self._infos = [None] * self.batch_size
            self._tasks = [None] * self.batch_size
            self._task_progresses = [None] * self.batch_size

        # Request initial task
        assert buffer_size > 0, "Buffer size must be greater than 0 to sample initial task for envs."
        for _ in range(buffer_size):
            update = {
                "update_type": "noop",
                "metrics": None,
                "request_sample": True,
            }
            self.components.put_update(update)

    def reset(self, *args, **kwargs):
        self.step_updates = []
        self.task_progress = 0.0

        message = self.components.get_task()    # Blocks until a task is available
        next_task = self.task_space.decode(message["next_task"])
        self._latest_task = next_task

        # Add any new tasks
        if "added_tasks" in message:
            added_tasks = message["added_tasks"]
            for add_task in added_tasks:
                self.env.add_task(add_task)
        return self.env.reset(*args, new_task=next_task, **kwargs)

    def step(self, action):
        obs, rew, term, trunc, info = step_api_compatibility(self.env.step(action), output_truncation_bool=True)
        self.task_progress = info.get("task_completion", 0.0)
        # Update curriculum with step info
        if self.update_on_step:
            self._obs[self._batch_step] = obs
            self._rews[self._batch_step] = rew
            self._terms[self._batch_step] = term
            self._truncs[self._batch_step] = trunc
            self._infos[self._batch_step] = info
            self._tasks[self._batch_step] = self.task_space.encode(self.get_task())
            self._task_progresses[self._batch_step] = self.task_progress
            self._batch_step += 1

            # Send batched updates
            if self._batch_step >= self.batch_size or term or trunc:
                updates = self._package_step_updates(request_sample=term or trunc)
                self.components.put_update(updates)
                self._batch_step = 0
        elif term or trunc:
            # Task progress
            update = {
                "update_type": "task_progress",
                "metrics": ((self.task_space.encode(self.env.task), self.task_progress)),
                "env_id": self.instance_id,
                "request_sample": True,
            }
            self.components.put_update(update)

        return obs, rew, term, trunc, info

    def _package_step_updates(self, request_sample=False):
        step_batch = {
            "update_type": "step_batch",
            "metrics": ([self._obs[:self._batch_step], self._rews[:self._batch_step], self._terms[:self._batch_step], self._truncs[:self._batch_step], self._infos[:self._batch_step]],),
            "env_id": self.instance_id,
            "request_sample": request_sample
        }
        task_batch = {
            "update_type": "task_progress_batch",
            "metrics": (self._tasks[:self._batch_step], self._task_progresses[:self._batch_step],),
            "env_id": self.instance_id,
            "request_sample": False
        }
        return [step_batch, task_batch]

    def add_task(self, task):
        update = {
            "update_type": "add_task",
            "metrics": task
        }
        self.update_queue.put(update)

    def get_task(self):
        # Allow user to reject task
        if hasattr(self.env, "task"):
            return self.env.task
        return self._latest_task

    def __getattr__(self, attr):
        env_attr = getattr(self.env, attr, None)
        if env_attr is not None:
            return env_attr


<<<<<<< HEAD
class PettingZooMultiProcessingSyncWrapper(BaseParallelWrapper):
    """
    This wrapper is used to set the task on reset for a Gym environments running
    on parallel processes created using multiprocessing.Process. Meant to be used
    with a QueueLearningProgressCurriculum running on the main process.
    """
    def __init__(self,
                 env,
                 task_queue: SimpleQueue,
                 update_queue: SimpleQueue,
                 update_on_step: bool = True,   # TODO: Fine grained control over which step elements are used. Controlled by curriculum?
                 buffer_size: int = 1,
                 task_space: TaskSpace = None,
                 global_task_completion: Callable[[Curriculum, np.ndarray, float, bool, Dict[str, Any]], bool] = None):
        assert isinstance(task_space, TaskSpace), f"task_space must be a TaskSpace object. Got {type(task_space)} instead."
        super().__init__(env)
        self.env = env
        self.task_queue = task_queue
        self.update_queue = update_queue
        self.task_space = task_space
        self.update_on_step = update_on_step
        self.global_task_completion = global_task_completion
        self.task_progress = 0.0
        self.step_updates = []
        self.warned_once = False
        self._first_episode = True

        # Request initial task
        for _ in range(buffer_size):
            update = {
                "update_type": "noop",
                "metrics": None,
                "request_sample": True,
            }
            self.update_queue.put(update)

    def reset(self, *args, **kwargs):
        self.step_updates = []
        self.task_progress = 0.0
        message = self.task_queue.get()     # Blocks until a task is available
        next_task = self.task_space.decode(message["next_task"])
        # Add any new tasks
        if "added_tasks" in message:
            added_tasks = message["added_tasks"]
            for add_task in added_tasks:
                self.env.add_task(add_task)
        return self.env.reset(*args, new_task=next_task, **kwargs)

    def step(self, action):
        obs, rews, terms, truncs, infos = self.env.step(action)

        if "task_completion" in list(infos.values())[0]:
            self.task_progress = max([info["task_completion"] for info in infos.values()])

        is_finished = (len(self.env.agents) == 0) or all(terms.values())
        # Update curriculum with step info
        if self.update_on_step:
            # Environment outputs
            # TODO: Create a better system for aggregating step results in different ways. Maybe custom aggregation functions
            self.step_updates.append({
                "update_type": "step",
                "metrics": (obs, sum(rews.values()), all(terms.values()), all(truncs.values()), list(infos.values())[0]),
                "request_sample": False
            })
            # Task progress
            self.step_updates.append({
                "update_type": "task_progress",
                "metrics": ((self.task_space.encode(self.env.task), self.task_progress)),
                "request_sample": is_finished
            })
            # Send batched updates
            if len(self.step_updates) >= 1000 or is_finished:
                self.update_queue.put(self.step_updates)
                self.step_updates = []
        elif is_finished:
            # Task progress
            update = {
                "update_type": "task_progress",
                "metrics": ((self.task_space.encode(self.env.task), self.task_progress)),
                "request_sample": True,
            }
            self.update_queue.put(update)
        return obs, rews, terms, truncs, infos

    def add_task(self, task):
        update = {
            "update_type": "add_task",
            "metrics": task
        }
        self.update_queue.put(update)

    def __getattr__(self, attr):
        env_attr = getattr(self.env, attr, None)
        if env_attr is not None:
            return env_attr
=======
# TODO: Fix this and refactor
# class PettingZooMultiProcessingSyncWrapper(BaseParallelWraper):
#     """
#     This wrapper is used to set the task on reset for a Gym environments running
#     on parallel processes created using multiprocessing.Process. Meant to be used
#     with a QueueLearningProgressCurriculum running on the main process.
#     """
#     def __init__(self,
#                  env,
#                  task_queue: SimpleQueue,
#                  update_queue: SimpleQueue,
#                  update_on_step: bool = True,   # TODO: Fine grained control over which step elements are used. Controlled by curriculum?
#                  default_task=None,
#                  task_space: TaskSpace = None,
#                  global_task_completion: Callable[[Curriculum, np.ndarray, float, bool, Dict[str, Any]], bool] = None):
#         super().__init__(env)
#         self.env = env
#         self.task_queue = task_queue
#         self.update_queue = update_queue
#         self.task_space = task_space
#         self.update_on_step = update_on_step
#         self.global_task_completion = global_task_completion
#         self.task_completion = 0.0
#         self.warned_once = False
#         self.step_results = []
#         if task_space.contains(default_task):
#             self.default_task = default_task

#         # Request initial task
#         update = {
#             "update_type": "noop",
#             "metrics": None,
#             "request_sample": True
#         }
#         self.update_queue.put(update)

#     @property
#     def agents(self):
#         return self.env.agents

#     def reset(self, *args, **kwargs):
#         self.step_results = []

#         # Update curriculum
#         update = {
#             "update_type": "complete",
#             "metrics": (self.task_space.encode(self.env.task), self.task_completion),
#             "request_sample": True
#         }
#         self.update_queue.put(update)
#         self.task_completion = 0.0

#         # Sample new task
#         if self.task_queue.empty():
#             # Choose default task if it is set, or keep the current task
#             next_task = self.default_task if self.default_task is not None else self.task_space.sample()
#             if not self.warned_once:
#                 print("\nTask queue was empty, selecting default task. This warning will not print again for this environment.\n")
#                 self.warned_once = False
#         else:
#             message = self.task_queue.get()
#             next_task = self.task_space.decode(message["next_task"])
#             if "add_task" in message:
#                 self.env.add_task(message["add_task"])
#         return self.env.reset(*args, new_task=next_task, **kwargs)

#     def step(self, action):
#         obs, rew, term, trunc, info = self.env.step(action)

#         if "task_completion" in info:
#             if self.global_task_completion is not None:
#                 self.task_completion = self.global_task_completion(self.curriculum, obs, rew, term, trunc, info)
#             else:
#                 self.task_completion = info["task_completion"]

#         if self.update_on_step:
#             self.step_results.append((obs, rew, term, trunc, info))
#             if len(self.step_results) >= 2000:
#                 update = {
#                     "update_type": "step_batch",
#                     "metrics": (self.step_results,),
#                     "request_sample": False
#                 }
#                 self.update_queue.put(update)
#                 self.step_results = []

#         return obs, rew, term, trunc, info

#     def add_task(self, task):
#         update = {
#             "update_type": "add_task",
#             "metrics": task
#         }
#         self.update_queue.put(update)

#     def __getattr__(self, attr):
#         env_attr = getattr(self.env, attr, None)
#         if env_attr:
#             return env_attr
>>>>>>> bcfcdac2


class RaySyncWrapper(gym.Wrapper):
    """
    This wrapper is used to set the task on reset for a Gym environments running
    on parallel processes created using ray. Meant to be used with a
    RayLearningProgressCurriculum running on the main process.
    """
    def __init__(self,
                 env,
                 update_on_step: bool = True,
                 task_space: gym.Space = None,
                 global_task_completion: Callable[[Curriculum, np.ndarray, float, bool, Dict[str, Any]], bool] = None):
        assert isinstance(env, TaskWrapper) or isinstance(env, TaskEnv) or isinstance(env, PettingZooTaskWrapper), "Env must implement the task API"
        super().__init__(env)
        self.env = env
        self.update_on_step = update_on_step    # Disable to improve performance
        self.task_space = task_space
        self.curriculum = ray.get_actor("curriculum")
        self.task_completion = 0.0
        self.global_task_completion = global_task_completion
        self.step_results = []

    def reset(self, *args, **kwargs):
        self.step_results = []

        # Update curriculum
        update = {
            "update_type": "task_progress",
            "metrics": (self.env.task, self.task_completion),
            "request_sample": True
        }
        self.curriculum.update.remote(update)
        self.task_completion = 0.0

        # Sample new task
        sample = ray.get(self.curriculum.sample.remote())
        next_task = sample[0]

        return self.env.reset(*args, new_task=next_task, **kwargs)

    def step(self, action):
        obs, rew, term, trunc, info = self.env.step(action)

        if "task_completion" in info:
            if self.global_task_completion is not None:
                # TODO: Hide rllib interface?
                self.task_completion = self.global_task_completion(self.curriculum, obs, rew, term, trunc, info)
            else:
                self.task_completion = info["task_completion"]

        # TODO: Optimize
        if self.update_on_step:
            self.step_results.append((obs, rew, term, trunc, info))
            if len(self.step_results) >= 1000 or term or trunc:
                update = {
                    "update_type": "step_batch",
                    "metrics": (self.step_results,),
                    "request_sample": False
                }
                self.curriculum.update.remote(update)
                self.step_results = []

        return obs, rew, term, trunc, info

    def change_task(self, new_task):
        """
        Changes the task of the existing environment to the new_task.

        Each environment will implement tasks differently. The easiest system would be to call a
        function or set an instance variable to change the task.

        Some environments may need to be reset or even reinitialized to change the task.
        If you need to reset or re-init the environment here, make sure to check
        that it is not in the middle of an episode to avoid unexpected behavior.
        """
        self.env.change_task(new_task)

    def add_task(self, task):
        self.curriculum.add_task.remote(task)

    def __getattr__(self, attr):
        env_attr = getattr(self.env, attr, None)
        if env_attr:
            return env_attr


class PettingZooRaySyncWrapper(BaseParallelWrapper):
    """
    This wrapper is used to set the task on reset for a Gym environments running
    on parallel processes created using ray. Meant to be used with a
    RayLearningProgressCurriculum running on the main process.
    """
    def __init__(self,
                 env,
                 update_on_step: bool = True,
                 task_space: gym.Space = None,
                 global_task_completion: Callable[[Curriculum, np.ndarray, float, bool, Dict[str, Any]], bool] = None):
        assert isinstance(env, TaskWrapper) or isinstance(env, TaskEnv) or isinstance(env, PettingZooTaskWrapper), "Env must implement the task API"
        super().__init__(env)
        self.env = env
        self.update_on_step = update_on_step    # Disable to improve performance
        self.task_space = task_space
        self.curriculum = ray.get_actor("curriculum")
        self.task_completion = 0.0
        self.global_task_completion = global_task_completion
        self.step_results = []

    def reset(self, *args, **kwargs):
        self.step_results = []

        # Update curriculum
        update = {
            "update_type": "task_progress",
            "metrics": (self.env.task, self.task_completion),
            "request_sample": True
        }
        self.curriculum.update.remote(update)
        self.task_completion = 0.0

        # Sample new task
        sample = ray.get(self.curriculum.sample.remote())
        next_task = sample[0]

        return self.env.reset(*args, new_task=next_task, **kwargs)

    def step(self, action):
        obs, rew, term, trunc, info = self.env.step(action)

        if "task_completion" in info:
            if self.global_task_completion is not None:
                # TODO: Hide rllib interface?
                self.task_completion = self.global_task_completion(self.curriculum, obs, rew, term, trunc, info)
            else:
                self.task_completion = info["task_completion"]

        # TODO: Optimize
        if self.update_on_step:
            self.step_results.append((obs, rew, term, trunc, info))
            if len(self.step_results) >= 1000 or term or trunc:
                update = {
                    "update_type": "step_batch",
                    "metrics": (self.step_results,),
                    "request_sample": False
                }
                self.curriculum.update.remote(update)
                self.step_results = []

        return obs, rew, term, trunc, info

    def change_task(self, new_task):
        """
        Changes the task of the existing environment to the new_task.

        Each environment will implement tasks differently. The easiest system would be to call a
        function or set an instance variable to change the task.

        Some environments may need to be reset or even reinitialized to change the task.
        If you need to reset or re-init the environment here, make sure to check
        that it is not in the middle of an episode to avoid unexpected behavior.
        """
        self.env.change_task(new_task)

    def add_task(self, task):
        self.curriculum.add_task.remote(task)

    def __getattr__(self, attr):
        env_attr = getattr(self.env, attr, None)
        if env_attr:
            return env_attr<|MERGE_RESOLUTION|>--- conflicted
+++ resolved
@@ -3,16 +3,11 @@
 import gymnasium as gym
 import numpy as np
 import ray
-<<<<<<< HEAD
+from gymnasium.utils.step_api_compatibility import step_api_compatibility
 from pettingzoo.utils.wrappers.base_parallel import BaseParallelWrapper
-from gymnasium.utils.step_api_compatibility import step_api_compatibility
-from syllabus.core import Curriculum
-from syllabus.core.task_interface import TaskEnv, TaskWrapper, PettingZooTaskWrapper
-=======
-from gymnasium.utils.step_api_compatibility import step_api_compatibility
-
-from syllabus.core import Curriculum, MultiProcessingCurriculumWrapper, TaskEnv, TaskWrapper
->>>>>>> bcfcdac2
+
+from syllabus.core import Curriculum, MultiProcessingCurriculumWrapper
+from syllabus.core.task_interface import PettingZooTaskWrapper, TaskEnv, TaskWrapper
 from syllabus.task_space import TaskSpace
 
 
@@ -147,42 +142,56 @@
             return env_attr
 
 
-<<<<<<< HEAD
 class PettingZooMultiProcessingSyncWrapper(BaseParallelWrapper):
     """
     This wrapper is used to set the task on reset for a Gym environments running
     on parallel processes created using multiprocessing.Process. Meant to be used
     with a QueueLearningProgressCurriculum running on the main process.
     """
+
     def __init__(self,
                  env,
-                 task_queue: SimpleQueue,
-                 update_queue: SimpleQueue,
+                 components: MultiProcessingCurriculumWrapper.Components,
                  update_on_step: bool = True,   # TODO: Fine grained control over which step elements are used. Controlled by curriculum?
-                 buffer_size: int = 1,
+                 batch_size: int = 100,
+                 buffer_size: int = 2,  # Having an extra task in the buffer minimizes wait time at reset
                  task_space: TaskSpace = None,
                  global_task_completion: Callable[[Curriculum, np.ndarray, float, bool, Dict[str, Any]], bool] = None):
+        # TODO: reimplement global task progress metrics
         assert isinstance(task_space, TaskSpace), f"task_space must be a TaskSpace object. Got {type(task_space)} instead."
         super().__init__(env)
         self.env = env
-        self.task_queue = task_queue
-        self.update_queue = update_queue
+        self.components = components
+        self._latest_task = None
+        self.task_queue = components.task_queue
+        self.update_queue = components.update_queue
         self.task_space = task_space
         self.update_on_step = update_on_step
+        self.batch_size = batch_size
         self.global_task_completion = global_task_completion
         self.task_progress = 0.0
-        self.step_updates = []
-        self.warned_once = False
-        self._first_episode = True
+        self._batch_step = 0
+        self.instance_id = components.get_id()
+
+        # Create batch buffers for step updates
+        if self.update_on_step:
+            self._obs = [None] * self.batch_size
+            self._rews = np.zeros(self.batch_size, dtype=np.float32)
+            self._terms = np.zeros(self.batch_size, dtype=bool)
+            self._truncs = np.zeros(self.batch_size, dtype=bool)
+            self._infos = [None] * self.batch_size
+            self._tasks = [None] * self.batch_size
+            self._task_progresses = [None] * self.batch_size
 
         # Request initial task
+        assert buffer_size > 0, "Buffer size must be greater than 0 to sample initial task for envs."
         for _ in range(buffer_size):
             update = {
                 "update_type": "noop",
                 "metrics": None,
                 "request_sample": True,
             }
-            self.update_queue.put(update)
+            self.components.put_update(update)
 
     def reset(self, *args, **kwargs):
         self.step_updates = []
@@ -239,11 +248,18 @@
         }
         self.update_queue.put(update)
 
+    def get_task(self):
+        # Allow user to reject task
+        if hasattr(self.env, "task"):
+            return self.env.task
+        return self._latest_task
+
     def __getattr__(self, attr):
         env_attr = getattr(self.env, attr, None)
         if env_attr is not None:
             return env_attr
-=======
+
+
 # TODO: Fix this and refactor
 # class PettingZooMultiProcessingSyncWrapper(BaseParallelWraper):
 #     """
@@ -280,70 +296,65 @@
 #         }
 #         self.update_queue.put(update)
 
-#     @property
-#     def agents(self):
-#         return self.env.agents
-
-#     def reset(self, *args, **kwargs):
-#         self.step_results = []
-
-#         # Update curriculum
-#         update = {
-#             "update_type": "complete",
-#             "metrics": (self.task_space.encode(self.env.task), self.task_completion),
-#             "request_sample": True
-#         }
-#         self.update_queue.put(update)
-#         self.task_completion = 0.0
-
-#         # Sample new task
-#         if self.task_queue.empty():
-#             # Choose default task if it is set, or keep the current task
-#             next_task = self.default_task if self.default_task is not None else self.task_space.sample()
-#             if not self.warned_once:
-#                 print("\nTask queue was empty, selecting default task. This warning will not print again for this environment.\n")
-#                 self.warned_once = False
-#         else:
-#             message = self.task_queue.get()
-#             next_task = self.task_space.decode(message["next_task"])
-#             if "add_task" in message:
-#                 self.env.add_task(message["add_task"])
-#         return self.env.reset(*args, new_task=next_task, **kwargs)
-
-#     def step(self, action):
-#         obs, rew, term, trunc, info = self.env.step(action)
-
-#         if "task_completion" in info:
-#             if self.global_task_completion is not None:
-#                 self.task_completion = self.global_task_completion(self.curriculum, obs, rew, term, trunc, info)
-#             else:
-#                 self.task_completion = info["task_completion"]
-
-#         if self.update_on_step:
-#             self.step_results.append((obs, rew, term, trunc, info))
-#             if len(self.step_results) >= 2000:
-#                 update = {
-#                     "update_type": "step_batch",
-#                     "metrics": (self.step_results,),
-#                     "request_sample": False
-#                 }
-#                 self.update_queue.put(update)
-#                 self.step_results = []
-
-#         return obs, rew, term, trunc, info
-
-#     def add_task(self, task):
-#         update = {
-#             "update_type": "add_task",
-#             "metrics": task
-#         }
-#         self.update_queue.put(update)
-
-#     def __getattr__(self, attr):
-#         env_attr = getattr(self.env, attr, None)
-#         if env_attr:
-#             return env_attr
->>>>>>> bcfcdac2
+    def reset(self, *args, **kwargs):
+        self.step_updates = []
+        self.task_progress = 0.0
+        message = self.task_queue.get()     # Blocks until a task is available
+        next_task = self.task_space.decode(message["next_task"])
+        # Add any new tasks
+        if "added_tasks" in message:
+            added_tasks = message["added_tasks"]
+            for add_task in added_tasks:
+                self.env.add_task(add_task)
+        return self.env.reset(*args, new_task=next_task, **kwargs)
+
+    def step(self, action):
+        obs, rews, terms, truncs, infos = self.env.step(action)
+
+        if "task_completion" in list(infos.values())[0]:
+            self.task_progress = max([info["task_completion"] for info in infos.values()])
+
+        is_finished = (len(self.env.agents) == 0) or all(terms.values())
+        # Update curriculum with step info
+        if self.update_on_step:
+            # Environment outputs
+            # TODO: Create a better system for aggregating step results in different ways. Maybe custom aggregation functions
+            self.step_updates.append({
+                "update_type": "step",
+                "metrics": (obs, sum(rews.values()), all(terms.values()), all(truncs.values()), list(infos.values())[0]),
+                "request_sample": False
+            })
+            # Task progress
+            self.step_updates.append({
+                "update_type": "task_progress",
+                "metrics": ((self.task_space.encode(self.env.task), self.task_progress)),
+                "request_sample": is_finished
+            })
+            # Send batched updates
+            if len(self.step_updates) >= 1000 or is_finished:
+                self.update_queue.put(self.step_updates)
+                self.step_updates = []
+        elif is_finished:
+            # Task progress
+            update = {
+                "update_type": "task_progress",
+                "metrics": ((self.task_space.encode(self.env.task), self.task_progress)),
+                "request_sample": True,
+            }
+            self.update_queue.put(update)
+        return obs, rews, terms, truncs, infos
+
+    def add_task(self, task):
+        update = {
+            "update_type": "add_task",
+            "metrics": task
+        }
+        self.update_queue.put(update)
+
+    def __getattr__(self, attr):
+        env_attr = getattr(self.env, attr, None)
+        if env_attr is not None:
+            return env_attr
 
 
 class RaySyncWrapper(gym.Wrapper):
