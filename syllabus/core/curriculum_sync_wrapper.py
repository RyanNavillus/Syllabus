--- conflicted
+++ resolved
@@ -115,17 +115,7 @@
 
     def get_task(self):
         try:
-<<<<<<< HEAD
             start = time.time()
-            if self.started and self.task_queue.empty():
-                q_size = self.task_queue.qsize()
-                if q_size == 0:
-                    warnings.warn(
-                        f"Task queue capacity is {q_size} / {self.task_queue._maxsize}. Program may deadlock if task_queue is empty. If the update queue capacity is increasing, consider optimizing your curriculum or reducing the number of environments. Otherwise, consider increasing the buffer_size for your environment sync wrapper.")
-            task = self.task_queue.get(block=True, timeout=self.timeout)
-            end = time.time()
-            self._task_times.append(end - start)
-=======
             if self._using_simple_queues:
                 task = self.task_queue.get()
             else:
@@ -133,7 +123,8 @@
                     warnings.warn(
                         f"Task queue capacity is {self.task_queue.qsize()} / {self.task_queue._maxsize}. Program may deadlock if task_queue is empty. If the update queue capacity is increasing, consider optimizing your curriculum or reducing the number of environments. Otherwise, consider increasing the buffer_size for your environment sync wrapper.")
                 task = self.task_queue.get(block=True, timeout=self.timeout)
->>>>>>> 133267d3
+            end = time.time()
+            self._task_times.append(end - start)
             return task
         except Empty as e:
             if self._using_simple_queues:
@@ -168,16 +159,11 @@
 
     def get_metrics(self, log_n_tasks=1):
         logs = []
-<<<<<<< HEAD
-        logs.append(("curriculum/updates_in_queue", self.update_queue.qsize()))
-        logs.append(("curriculum/tasks_in_queue", self.task_queue.qsize()))
         logs.append(("curriculum/get_task_time_s", sum(self._task_times) / max(len(self._task_times), 1)))
         self._task_times = []
-=======
         if not self._using_simple_queues:
             logs.append(("curriculum/updates_in_queue", self.update_queue.qsize()))
             logs.append(("curriculum/tasks_in_queue", self.task_queue.qsize()))
->>>>>>> 133267d3
         return logs
 
 
