--- conflicted
+++ resolved
@@ -5,11 +5,7 @@
 from typing import List, Tuple
 
 import ray
-<<<<<<< HEAD
-from torch.multiprocessing import SimpleQueue
-=======
 from torch.multiprocessing import Lock, SimpleQueue
->>>>>>> 63dc8f62
 
 from syllabus.core import Curriculum
 from syllabus.core.utils import decorate_all_functions
@@ -33,8 +29,6 @@
     @property
     def tasks(self):
         return self.task_space.tasks
-<<<<<<< HEAD
-=======
 
     @property
     def requires_step_updates(self):
@@ -43,7 +37,6 @@
     @property
     def requires_episode_updates(self):
         return self.curriculum.requires_episode_updates
->>>>>>> 63dc8f62
 
     def get_tasks(self, task_space=None):
         return self.task_space.get_tasks(gym_space=task_space)
@@ -163,21 +156,12 @@
 
 
 class MultiProcessingCurriculumWrapper(CurriculumWrapper):
-<<<<<<< HEAD
-    """Wrapper which sends tasks and receives updates from environments wrapped in a corresponding MultiprocessingSyncWrapper."""
-
-=======
->>>>>>> 63dc8f62
     def __init__(
         self,
         curriculum: Curriculum,
         task_queue: SimpleQueue,
         update_queue: SimpleQueue,
-<<<<<<< HEAD
         sequential_start: bool = True,
-=======
-        sequential_start: bool = True
->>>>>>> 63dc8f62
     ):
         super().__init__(curriculum)
         self.task_queue = task_queue
@@ -232,55 +216,23 @@
         while self.should_update:
             requested_tasks = 0
             while not self.update_queue.empty():
-<<<<<<< HEAD
-                batch_updates = self.update_queue.get()
+                batch_updates = (
+                    self.get_components().get_update()
+                )  # Blocks until update is available
+
                 if isinstance(batch_updates, dict):
                     batch_updates = [batch_updates]
-=======
-                batch_updates = self.get_components().get_update()  # Blocks until update is available
-
-                if isinstance(batch_updates, dict):
-                    batch_updates = [batch_updates]
 
                 # Count number of requested tasks
->>>>>>> 63dc8f62
                 for update in batch_updates:
                     if "request_sample" in update and update["request_sample"]:
                         requested_tasks += 1
-<<<<<<< HEAD
-                    # Decode task and task progress
-                    if update["update_type"] == "task_progress":
-                        update["metrics"] = (
-                            self.task_space.decode(update["metrics"][0]),
-                            update["metrics"][1],
-                        )
-                self.batch_update(batch_updates)
-
-            # Sample new tasks
-            if requested_tasks > 0:
-                # TODO: Move this to curriculum, not sync wrapper
-                # Sequentially sample task_space before using curriculum method
-                if (
-                    self.sequential_start
-                    and self.task_space.num_tasks is not None
-                    and self.num_assigned_tasks + requested_tasks
-                    < self.task_space.num_tasks
-                ):
-                    # Sample unseen tasks sequentially before using curriculum method
-                    new_tasks = self.task_space.list_tasks()[
-                        self.num_assigned_tasks : self.num_assigned_tasks
-                        + requested_tasks
-                    ]
-                else:
-                    new_tasks = self.curriculum.sample(k=requested_tasks)
-=======
 
                 self.update_batch(batch_updates)
 
             # Sample new tasks
             if requested_tasks > 0:
                 new_tasks = self.curriculum.sample(k=requested_tasks)
->>>>>>> 63dc8f62
                 for i, task in enumerate(new_tasks):
                     message = {
                         "next_task": task,
@@ -296,8 +248,14 @@
     def log_metrics(self, writer, step=None):
         super().log_metrics(writer, step=step)
         if self.get_components()._debug:
-            writer.add_scalar("curriculum/updates_in_queue", self.get_components()._update_count[0], step)
-            writer.add_scalar("curriculum/tasks_in_queue", self.get_components()._task_count[0], step)
+            writer.add_scalar(
+                "curriculum/updates_in_queue",
+                self.get_components()._update_count[0],
+                step,
+            )
+            writer.add_scalar(
+                "curriculum/tasks_in_queue", self.get_components()._task_count[0], step
+            )
 
     def add_task(self, task):
         super().add_task(task)
@@ -334,14 +292,10 @@
     """
     task_queue = SimpleQueue()
     update_queue = SimpleQueue()
-<<<<<<< HEAD
+
     mp_curriculum = MultiProcessingCurriculumWrapper(
         curriculum, task_queue, update_queue, **kwargs
     )
-=======
-
-    mp_curriculum = MultiProcessingCurriculumWrapper(curriculum, task_queue, update_queue, **kwargs)
->>>>>>> 63dc8f62
     mp_curriculum.start()
     return mp_curriculum
 
