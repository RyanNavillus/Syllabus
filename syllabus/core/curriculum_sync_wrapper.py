--- conflicted
+++ resolved
@@ -114,7 +114,6 @@
 
     def get_task(self):
         try:
-<<<<<<< HEAD
             if self._using_simple_queues:
                 task = self.task_queue.get()
             else:
@@ -122,14 +121,6 @@
                     warnings.warn(
                         f"Task queue capacity is {self.task_queue.qsize()} / {self.task_queue._maxsize}. Program may deadlock if task_queue is empty. If the update queue capacity is increasing, consider optimizing your curriculum or reducing the number of environments. Otherwise, consider increasing the buffer_size for your environment sync wrapper.")
                 task = self.task_queue.get(block=True, timeout=self.timeout)
-=======
-            if self.started and self.task_queue.empty():
-                q_size = self.task_queue.qsize()
-                if q_size == 0:
-                    warnings.warn(
-                        f"Task queue capacity is {q_size} / {self.task_queue._maxsize}. Program may deadlock if task_queue is empty. If the update queue capacity is increasing, consider optimizing your curriculum or reducing the number of environments. Otherwise, consider increasing the buffer_size for your environment sync wrapper.")
-            task = self.task_queue.get(block=True, timeout=self.timeout)
->>>>>>> a4ffad1d
             return task
         except Empty as e:
             if self._using_simple_queues:
