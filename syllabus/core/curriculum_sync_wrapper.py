import copy
import signal
import threading
import time
import warnings
from functools import wraps
from multiprocessing.shared_memory import ShareableList
from queue import Empty
from typing import Dict

import ray
from torch.multiprocessing import Lock, Queue

from syllabus.core import Curriculum
from syllabus.utils import UsageError, decorate_all_functions


class CurriculumWrapper:
    """Wrapper class for adding multiprocessing synchronization to a curriculum.
    """

    def __init__(self, curriculum: Curriculum) -> None:
        self.curriculum = curriculum
        if hasattr(curriculum, "unwrapped") and curriculum.unwrapped is not None:
            self.unwrapped = curriculum.unwrapped
        else:
            self.unwrapped = curriculum
        self.task_space = self.unwrapped.task_space

    @property
    def num_tasks(self):
        return self.task_space.num_tasks

    def count_tasks(self, task_space=None):
        return self.task_space.count_tasks(gym_space=task_space)

    @property
    def tasks(self):
        return self.task_space.tasks

    @property
    def requires_step_updates(self):
        return self.curriculum.requires_step_updates

    def get_tasks(self, task_space=None):
        return self.task_space.get_tasks(gym_space=task_space)

    def sample(self, k=1):
        return self.curriculum.sample(k=k)

    def update_task_progress(self, task, progress):
        self.curriculum.update_task_progress(task, progress)

    def update_on_step(self, task, obs, reward, term, trunc, info, progress):
        self.curriculum.update_on_step(task, obs, reward, term, trunc, info, progress)

    def log_metrics(self, writer, logs, step=None, log_n_tasks=1):
        return self.curriculum.log_metrics(writer, logs, step=step, log_n_tasks=log_n_tasks)

    def update_on_step_batch(self, step_results, env_id=None):
        self.curriculum.update_on_step_batch(step_results, env_id=env_id)

    def update_on_episode(self, episode_return, length, task, progress, env_id=None):
        self.curriculum.update_on_episode(episode_return, length, task, progress, env_id=env_id)

    def update(self, metrics):
        self.curriculum.update(metrics)

    def update_batch(self, metrics):
        self.curriculum.update_batch(metrics)

    def normalize(self, rewards, task):
        return self.curriculum.normalize(rewards, task)

    def __getattr__(self, attr):
        curriculum_atr = getattr(self.curriculum, attr, None)
        if curriculum_atr is not None:
            return curriculum_atr


class MultiProcessingComponents:
    def __init__(self, requires_step_updates, max_queue_size=1000000, timeout=60, max_envs=None):
        self.requires_step_updates = requires_step_updates
        self.task_queue = Queue(maxsize=max_queue_size)
        self.update_queue = Queue(maxsize=max_queue_size)
        self._instance_lock = Lock()
        self._env_count = ShareableList([0])
        self._debug = True
        self.timeout = timeout
        self.max_envs = max_envs
        self._maxsize = max_queue_size

    def peek_id(self):
        return self._env_count[0]

    def get_id(self):
        with self._instance_lock:
            instance_id = self._env_count[0]
            self._env_count[0] += 1
        return instance_id

    def should_sync(self, env_id):
        # Only receive step updates from self.max_envs environments
        if self.max_envs is not None and env_id >= self.max_envs:
            return False
        return True

    def put_task(self, task):
        self.task_queue.put(task, block=False)

    def get_task(self):
        try:
            if self.task_queue.empty():
                warnings.warn(
                    f"Task queue capacity is {self.task_queue.qsize()} / {self.task_queue._maxsize}. Program may deadlock if task_queue is empty. If the update queue capacity is increasing, consider optimizing your curriculum or reducing the number of environments. Otherwise, consider increasing the buffer_size for your environment sync wrapper.")
            task = self.task_queue.get(block=True, timeout=self.timeout)
            return task
        except Empty as e:
            raise UsageError(
                f"Failed to get task from queue after {self.timeout}s. Queue capacity is {self.task_queue.qsize()} / {self.task_queue._maxsize} items.") from e

    def put_update(self, update):
        self.update_queue.put(copy.deepcopy(update), block=False)

    def get_update(self):
<<<<<<< HEAD
        try:
            update = self.update_queue.get(block=True, timeout=self.timeout)
        except Empty as e:
            raise UsageError(
                f"Failed to get update from queue after {self.timeout}s. Queue capacity is {self.update_queue.qsize()} / {self.update_queue._maxsize} items.") from e

=======
        update = self.update_queue.get(block=False)
>>>>>>> 582a31ae
        return update

    def close(self):
        if self._env_count is not None:
            self._env_count.shm.close()
            try:
                self._env_count.shm.unlink()
            except FileNotFoundError:
                pass    # Already unlinked
            self.task_queue.close()
            self.update_queue.close()
            self._env_count = None
            del self.task_queue
            del self.update_queue

    def get_metrics(self, log_n_tasks=1):
        logs = []
        logs.append(("curriculum/updates_in_queue", self.update_queue.qsize()))
        logs.append(("curriculum/tasks_in_queue", self.task_queue.qsize()))
        return logs


class CurriculumSyncWrapper(CurriculumWrapper):
    def __init__(
        self,
        curriculum: Curriculum,
        sequential_start: bool = True,
        **kwargs,
    ):
        super().__init__(curriculum)
        self.sequential_start = sequential_start

        self.update_thread = None
        self.should_update = False
        self.added_tasks = []
        self.num_assigned_tasks = 0

        self.components = MultiProcessingComponents(self.curriculum.requires_step_updates, **kwargs)

    def start(self):
        """
        Start the thread that reads the complete_queue and reads the task_queue.
        """
        if not self.should_update:
            self.update_thread = threading.Thread(name='update', target=self._update_queues, daemon=True)
            self.should_update = True
            signal.signal(signal.SIGINT, self._sigint_handler)
            self.update_thread.start()

    def stop(self):
        """
        Stop the thread that reads the complete_queue and reads the task_queue.
        """
        self.should_update = False
        self.update_thread.join()
        self.components.close()

    def _sigint_handler(self, sig, frame):
        self.stop()

    def _update_queues(self):
        """
        Continuously process completed tasks and sample new tasks.
        """
        # Update curriculum with environment results:
        while self.should_update:
            if not self.components.update_queue.empty():
                update = self.components.get_update()  # Blocks until update is available

                if isinstance(update, list):
                    update = update[0]

                # Sample new tasks if requested
                if "request_sample" in update and update["request_sample"]:
                    new_tasks = self.curriculum.sample(k=1)
                    for task in new_tasks:
                        message = {"next_task": task}
                        self.components.put_task(message)
                        self.num_assigned_tasks += 1
                self.route_update(update)
                time.sleep(0.0)
            else:
                time.sleep(0.01)

    def route_update(self, update_data: Dict[str, tuple]):
        """Update the curriculum with the specified update type.
        TODO: Change method header to not use dictionary, use enums?

        :param update_data: Dictionary
        :type update_data: Dictionary with "update_type" key which maps to one of ["step", "step_batch", "episode", "on_demand", "task_progress", "noop"] and "args" with a tuple of the appropriate arguments for the given "update_type".
        :raises NotImplementedError:
        """

        update_type = update_data["update_type"]
        args = update_data["metrics"]
        env_id = update_data["env_id"] if "env_id" in update_data else None
        if update_type == "step":
            self.update_on_step(*args, env_id=env_id)
        elif update_type == "step_batch":
            self.update_on_step_batch(*args, env_id=env_id)
        elif update_type == "episode":
            self.update_on_episode(*args, env_id=env_id)
        elif update_type == "task_progress":
            self.update_task_progress(*args, env_id=env_id)
        elif update_type == "noop":
            # Used to request tasks from the synchronization layer
            pass
        else:
            raise NotImplementedError(f"Update type {update_type} not implemented.")

    def log_metrics(self, writer, logs, step=None, log_n_tasks=1):
        logs = [] if logs is None else logs
        logs += self.components.get_metrics(log_n_tasks=log_n_tasks)
        return super().log_metrics(writer, logs, step=step, log_n_tasks=log_n_tasks)


def remote_call(func):
    """
    Decorator for automatically forwarding calls to the curriculum via ray remote calls.

    Note that this causes functions to block, and should be only used for operations that do not require parallelization.
    """
    @wraps(func)
    def wrapper(self, *args, **kw):
        f_name = func.__name__
        parent_func = getattr(CurriculumWrapper, f_name)
        child_func = getattr(self, f_name)

        # Only forward call if subclass does not explicitly override the function.
        if child_func == parent_func:
            curriculum_func = getattr(self.curriculum, f_name)
            return ray.get(curriculum_func.remote(*args, **kw))
    return wrapper


def make_multiprocessing_curriculum(curriculum, start=True, **kwargs):
    """
    Helper function for creating a MultiProcessingCurriculumWrapper.
    """
    mp_curriculum = CurriculumSyncWrapper(curriculum, **kwargs)
    if start:
        mp_curriculum.start()
    return mp_curriculum


@ray.remote
class RayCurriculumWrapper(CurriculumWrapper):
    def __init__(self, curriculum: Curriculum) -> None:
        super().__init__(curriculum)

    def get_remote_attr(self, name: str):
        next_obj = getattr(self.curriculum, name)
        return next_obj


@decorate_all_functions(remote_call)
class RayCurriculumSyncWrapper(CurriculumWrapper):
    """
    Subclass of LearningProgress Curriculum that uses Ray to share tasks and receive feedback
    from the environment. The only change is the @ray.remote decorator on the class.

    The @decorate_all_functions(remote_call) annotation automatically forwards all functions not explicitly
    overridden here to the remote curriculum. This is intended to forward private functions of Curriculum subclasses
    for convenience.
    # TODO: Implement the Curriculum methods explicitly
    """

    def __init__(self, curriculum, actor_name="curriculum") -> None:
        super().__init__(curriculum)
        self.curriculum = RayCurriculumWrapper.options(name=actor_name).remote(curriculum)
        self.unwrapped = None
        self.task_space = curriculum.task_space
        self.added_tasks = []

    # If you choose to override a function, you will need to forward the call to the remote curriculum.
    # This method is shown here as an example. If you remove it, the same functionality will be provided automatically.
    def sample(self, k: int = 1):
        return ray.get(self.curriculum.sample.remote(k=k))

    def update_on_step_batch(self, step_results, env_id=None) -> None:
        ray.get(self.curriculum._on_step_batch.remote(step_results))


def make_ray_curriculum(curriculum, actor_name="curriculum", **kwargs):
    """
    Helper function for creating a RayCurriculumWrapper.
    """
    return RayCurriculumSyncWrapper(curriculum, actor_name=actor_name, **kwargs)<|MERGE_RESOLUTION|>--- conflicted
+++ resolved
@@ -123,16 +123,7 @@
         self.update_queue.put(copy.deepcopy(update), block=False)
 
     def get_update(self):
-<<<<<<< HEAD
-        try:
-            update = self.update_queue.get(block=True, timeout=self.timeout)
-        except Empty as e:
-            raise UsageError(
-                f"Failed to get update from queue after {self.timeout}s. Queue capacity is {self.update_queue.qsize()} / {self.update_queue._maxsize} items.") from e
-
-=======
         update = self.update_queue.get(block=False)
->>>>>>> 582a31ae
         return update
 
     def close(self):
