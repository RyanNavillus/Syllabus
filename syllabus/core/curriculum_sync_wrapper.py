--- conflicted
+++ resolved
@@ -122,15 +122,9 @@
             if self._using_simple_queues:
                 task = self.task_queue.get()
             else:
-<<<<<<< HEAD
-                # if self.started and self.task_queue.empty():
-                #     warnings.warn(
-                #         f"Task queue capacity is {self.task_queue.qsize()} / {self.task_queue._maxsize}. Program may deadlock if task_queue is empty. If the update queue capacity is increasing, consider optimizing your curriculum or reducing the number of environments. Otherwise, consider increasing the buffer_size for your environment sync wrapper.")
-=======
                 if self.verbose and self.started and self.task_queue.empty():
                     warnings.warn(
                         f"Task queue capacity is {self.task_queue.qsize()} / {self.task_queue._maxsize}. Program may deadlock if task_queue is empty. If the update queue capacity is increasing, consider optimizing your curriculum or reducing the number of environments. Otherwise, consider increasing the buffer_size for your environment sync wrapper.")
->>>>>>> 7e8ca896
                 task = self.task_queue.get(block=True, timeout=self.timeout)
             end = time.time()
             self._task_time_queue.put(end - start)
