--- conflicted
+++ resolved
@@ -255,14 +255,9 @@
                 writer.add_scalar("curriculum/updates_in_queue", self.get_components()._update_count[0], step)
                 writer.add_scalar("curriculum/tasks_in_queue", self.get_components()._task_count[0], step)
             else:
-<<<<<<< HEAD
-                writer.log({"curriculum/updates_in_queue": self.get_components()._update_count[0]}, step=step)
-                writer.log({"curriculum/tasks_in_queue": self.get_components()._task_count[0]}, step=step)
-=======
                 print("logging", self.get_components()._update_count[0], self.get_components()._task_count[0])
                 writer.log({"curriculum/updates_in_queue": self.get_components()._update_count[0], "global_step": step})
                 writer.log({"curriculum/tasks_in_queue": self.get_components()._task_count[0], "global_step": step})
->>>>>>> 9352ec69
 
     def add_task(self, task):
         super().add_task(task)
