""" Test curriculum synchronization across multiple processes. """
import gymnasium as gym
import pytest

from syllabus.core import make_multiprocessing_curriculum
from syllabus.core.evaluator import DummyEvaluator
from syllabus.curricula import (SimulatedAnnealing,
                                CentralPrioritizedLevelReplay,
                                DomainRandomization,
                                LearningProgress, Constant,
                                PrioritizedLevelReplay, SequentialCurriculum,
<<<<<<< HEAD
                                SimpleBoxCurriculum)
from syllabus.tests import (create_cartpole_env, create_nethack_env, run_native_multiprocess, run_single_process)
=======
                                ExpandingBox)
from syllabus.tests import (create_cartpole_env, create_nethack_env,
                            get_test_values, get_test_actions, run_native_multiprocess,
                            run_ray_multiprocess, run_single_process)
>>>>>>> c0cd873e

N_ENVS = 2
N_EPISODES = 2


nethack_env = create_nethack_env()
cartpole_env = create_cartpole_env()
eval_envs = gym.vector.SyncVectorEnv(
    [create_nethack_env for _ in range(8)]
)
evaluator = DummyEvaluator(nethack_env.action_space)

curricula = [
<<<<<<< HEAD
    (NoopCurriculum, create_nethack_env, (0, nethack_env.task_space), {}),
    (DomainRandomization, create_nethack_env, (nethack_env.task_space,), {}),
    # (LearningProgressCurriculum, create_nethack_env, (eval_envs, evaluator, nethack_env.task_space,), {}),
    (CentralizedPrioritizedLevelReplay, create_nethack_env, (nethack_env.task_space,),
=======
    (Constant, create_nethack_env, (NetHackScore, nethack_env.task_space), {}),
    (DomainRandomization, create_nethack_env, (nethack_env.task_space,), {}),
    (LearningProgress, create_nethack_env, (eval_envs, get_test_actions, nethack_env.task_space,), {}),
    (CentralPrioritizedLevelReplay, create_nethack_env, (nethack_env.task_space,),
>>>>>>> c0cd873e
     {"device": "cpu", "suppress_usage_warnings": True, "num_processes": N_ENVS}),
    (PrioritizedLevelReplay, create_nethack_env, (nethack_env.task_space, nethack_env.observation_space), {
        "evaluator": evaluator,
        "device": "cpu",
        "num_processes": N_ENVS,
        "num_steps": 2048
    }),
    (ExpandingBox, create_cartpole_env, (cartpole_env.task_space,), {}),
    (SimulatedAnnealing, create_cartpole_env, (cartpole_env.task_space,), {
        'start_values': [-0.02, 0.02],
        'end_values': [-0.3, 0.3],
        'total_steps': [10]
    }),
<<<<<<< HEAD
    (SequentialCurriculum, create_nethack_env, ([CentralizedPrioritizedLevelReplay(nethack_env.task_space, device="cpu", suppress_usage_warnings=True, num_processes=N_ENVS), PrioritizedLevelReplay(
        nethack_env.task_space, nethack_env.observation_space, evaluator=evaluator, device="cpu", num_processes=N_ENVS, num_steps=2048), 0, [12, 15]], ["steps>1000", "episodes>=50", "tasks>20"], nethack_env.task_space), {}),
=======
    (SequentialCurriculum, create_nethack_env, ([CentralPrioritizedLevelReplay(nethack_env.task_space, device="cpu", suppress_usage_warnings=True, num_processes=N_ENVS), PrioritizedLevelReplay(
        nethack_env.task_space, nethack_env.observation_space, evaluator=evaluator, device="cpu", num_processes=N_ENVS, num_steps=2048), NetHackScore, [NetHackScout, NetHackStaircase]], ["steps>1000", "episodes>=50", "tasks>20"], nethack_env.task_space), {}),
>>>>>>> c0cd873e
]

test_names = [curriculum_args[0].__name__ for curriculum_args in curricula]


@pytest.mark.parametrize("curriculum, env_fn, args, kwargs", curricula, ids=test_names)
def test_multiprocessing_sync_single_process(curriculum, env_fn, args, kwargs):
    # Test single process speed
    print("RUNNING: Python single process test (1 env)...")
    single_kwargs = kwargs.copy()
    if "num_processes" in single_kwargs:
        single_kwargs["num_processes"] = 1
    test_curriculum = curriculum(*args, **single_kwargs)
    native_speed = run_single_process(env_fn, curriculum=test_curriculum, num_envs=1, num_episodes=N_EPISODES)
    print(f"PASSED: single process test (1 env) passed: {native_speed:.2f}s")


@pytest.mark.parametrize("curriculum, env_fn, args, kwargs", curricula, ids=test_names)
def test_multiprocessing_sync_queue_multi_process(curriculum, env_fn, args, kwargs):
    # Test Queue multiprocess speed with Syllabus
    test_curriculum = curriculum(*args, **kwargs)
    test_curriculum = make_multiprocessing_curriculum(test_curriculum)
    print("\nRUNNING: Python multiprocess test with Syllabus...")
    native_syllabus_speed = run_native_multiprocess(
        env_fn, curriculum=test_curriculum, num_envs=N_ENVS, num_episodes=N_EPISODES)
    print(f"PASSED: Python multiprocess test with Syllabus: {native_syllabus_speed:.2f}s")


if __name__ == "__main__":
    test_multiprocessing_sync_single_process(*curricula[2])
    test_multiprocessing_sync_queue_multi_process(*curricula[2])<|MERGE_RESOLUTION|>--- conflicted
+++ resolved
@@ -9,15 +9,8 @@
                                 DomainRandomization,
                                 LearningProgress, Constant,
                                 PrioritizedLevelReplay, SequentialCurriculum,
-<<<<<<< HEAD
-                                SimpleBoxCurriculum)
-from syllabus.tests import (create_cartpole_env, create_nethack_env, run_native_multiprocess, run_single_process)
-=======
                                 ExpandingBox)
-from syllabus.tests import (create_cartpole_env, create_nethack_env,
-                            get_test_values, get_test_actions, run_native_multiprocess,
-                            run_ray_multiprocess, run_single_process)
->>>>>>> c0cd873e
+from syllabus.tests import create_cartpole_env, create_nethack_env, run_native_multiprocess, run_single_process
 
 N_ENVS = 2
 N_EPISODES = 2
@@ -31,17 +24,10 @@
 evaluator = DummyEvaluator(nethack_env.action_space)
 
 curricula = [
-<<<<<<< HEAD
-    (NoopCurriculum, create_nethack_env, (0, nethack_env.task_space), {}),
+    (Constant, create_nethack_env, (0, nethack_env.task_space), {}),
     (DomainRandomization, create_nethack_env, (nethack_env.task_space,), {}),
-    # (LearningProgressCurriculum, create_nethack_env, (eval_envs, evaluator, nethack_env.task_space,), {}),
-    (CentralizedPrioritizedLevelReplay, create_nethack_env, (nethack_env.task_space,),
-=======
-    (Constant, create_nethack_env, (NetHackScore, nethack_env.task_space), {}),
-    (DomainRandomization, create_nethack_env, (nethack_env.task_space,), {}),
-    (LearningProgress, create_nethack_env, (eval_envs, get_test_actions, nethack_env.task_space,), {}),
+    # (LearningProgress, create_nethack_env, (eval_envs, get_test_actions, nethack_env.task_space,), {}),
     (CentralPrioritizedLevelReplay, create_nethack_env, (nethack_env.task_space,),
->>>>>>> c0cd873e
      {"device": "cpu", "suppress_usage_warnings": True, "num_processes": N_ENVS}),
     (PrioritizedLevelReplay, create_nethack_env, (nethack_env.task_space, nethack_env.observation_space), {
         "evaluator": evaluator,
@@ -55,13 +41,8 @@
         'end_values': [-0.3, 0.3],
         'total_steps': [10]
     }),
-<<<<<<< HEAD
-    (SequentialCurriculum, create_nethack_env, ([CentralizedPrioritizedLevelReplay(nethack_env.task_space, device="cpu", suppress_usage_warnings=True, num_processes=N_ENVS), PrioritizedLevelReplay(
-        nethack_env.task_space, nethack_env.observation_space, evaluator=evaluator, device="cpu", num_processes=N_ENVS, num_steps=2048), 0, [12, 15]], ["steps>1000", "episodes>=50", "tasks>20"], nethack_env.task_space), {}),
-=======
     (SequentialCurriculum, create_nethack_env, ([CentralPrioritizedLevelReplay(nethack_env.task_space, device="cpu", suppress_usage_warnings=True, num_processes=N_ENVS), PrioritizedLevelReplay(
-        nethack_env.task_space, nethack_env.observation_space, evaluator=evaluator, device="cpu", num_processes=N_ENVS, num_steps=2048), NetHackScore, [NetHackScout, NetHackStaircase]], ["steps>1000", "episodes>=50", "tasks>20"], nethack_env.task_space), {}),
->>>>>>> c0cd873e
+        nethack_env.task_space, nethack_env.observation_space, evaluator=evaluator, device="cpu", num_processes=N_ENVS, num_steps=2048), 0, [1, 2]], ["steps>1000", "episodes>=50", "tasks>20"], nethack_env.task_space), {}),
 ]
 
 test_names = [curriculum_args[0].__name__ for curriculum_args in curricula]
