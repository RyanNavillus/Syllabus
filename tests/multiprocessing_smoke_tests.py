--- conflicted
+++ resolved
@@ -1,7 +1,5 @@
 """ Test curriculum synchronization across multiple processes. """
-import gymnasium as gym
 import pytest
-import gym
 from nle.env.tasks import NetHackScore, NetHackScout, NetHackStaircase
 
 from syllabus.core import make_multiprocessing_curriculum, make_ray_curriculum
@@ -11,36 +9,27 @@
                                 LearningProgressCurriculum, NoopCurriculum,
                                 PrioritizedLevelReplay, SequentialCurriculum,
                                 SimpleBoxCurriculum)
-<<<<<<< HEAD
 from syllabus.tests import (create_cartpole_env, create_nethack_env,
-                            get_test_values, get_test_actions, run_native_multiprocess,
-=======
-from syllabus.tests import (create_cartpole_env, create_nethack_env, get_action_value,
                             get_test_values, run_native_multiprocess,
->>>>>>> b96686dd
                             run_ray_multiprocess, run_single_process)
 
 N_ENVS = 2
 N_EPISODES = 2
 
+
 nethack_env = create_nethack_env()
 cartpole_env = create_cartpole_env()
-eval_envs = gym.vector.SyncVectorEnv(
-    [create_nethack_env for _ in range(8)]
-)
+
 curricula = [
     (NoopCurriculum, create_nethack_env, (NetHackScore, nethack_env.task_space), {}),
     (DomainRandomization, create_nethack_env, (nethack_env.task_space,), {}),
-    (LearningProgressCurriculum, create_nethack_env, (eval_envs, get_test_actions, nethack_env.task_space,), {}),
+    # (LearningProgressCurriculum, create_nethack_env, (nethack_env.task_space,), {}),
     (CentralizedPrioritizedLevelReplay, create_nethack_env, (nethack_env.task_space,), {"device": "cpu", "suppress_usage_warnings": True, "num_processes": N_ENVS}),
     (PrioritizedLevelReplay, create_nethack_env, (nethack_env.task_space, nethack_env.observation_space), {
         "get_value": get_test_values,
         "device": "cpu",
         "num_processes": N_ENVS,
-        "num_steps": 2048,
-        "robust_plr": True,
-        "eval_envs": create_nethack_env(),
-        "action_value_fn": get_action_value
+        "num_steps": 2048
     }),
     (SimpleBoxCurriculum, create_cartpole_env, (cartpole_env.task_space,), {}),
     (AnnealingBoxCurriculum, create_cartpole_env, (cartpole_env.task_space,), {
@@ -76,16 +65,11 @@
     print(f"PASSED: Python multiprocess test with Syllabus: {native_syllabus_speed:.2f}s")
 
 
-# @pytest.mark.parametrize("curriculum, env_fn, args, kwargs", curricula, ids=test_names)
-# def test_multiprocessing_sync_ray_multi_process(curriculum, env_fn, args, kwargs, ray_session):
-#     # Test Ray multiprocess speed with Syllabus
-#     test_curriculum = curriculum(*args, **kwargs)
-#     test_curriculum = make_ray_curriculum(test_curriculum)
-#     print("\nRUNNING: Ray multiprocess test with Syllabus...")
-#     ray_syllabus_speed = run_ray_multiprocess(env_fn, num_envs=N_ENVS, num_episodes=N_EPISODES)
-#     print(f"PASSED: Ray multiprocess test with Syllabus: {ray_syllabus_speed:.2f}s")
-
-
-if __name__ == "__main__":
-    test_multiprocessing_sync_single_process(*curricula[2])
-    test_multiprocessing_sync_queue_multi_process(*curricula[2])+@pytest.mark.parametrize("curriculum, env_fn, args, kwargs", curricula, ids=test_names)
+def test_multiprocessing_sync_ray_multi_process(curriculum, env_fn, args, kwargs, ray_session):
+    # Test Ray multiprocess speed with Syllabus
+    test_curriculum = curriculum(*args, **kwargs)
+    test_curriculum = make_ray_curriculum(test_curriculum)
+    print("\nRUNNING: Ray multiprocess test with Syllabus...")
+    ray_syllabus_speed = run_ray_multiprocess(env_fn, num_envs=N_ENVS, num_episodes=N_EPISODES)
+    print(f"PASSED: Ray multiprocess test with Syllabus: {ray_syllabus_speed:.2f}s")